--- conflicted
+++ resolved
@@ -8,200 +8,6 @@
 
 On iOS, a variety of methods are available for integrating local authentication into apps. The [Local Authentication framework](https://developer.apple.com/documentation/localauthentication) provides a set of APIs for developers to extend an authentication dialog to a user. In the context of connecting to a remote service, it is possible (and recommended) to leverage the [Keychain]( https://developer.apple.com/library/content/documentation/Security/Conceptual/keychainServConcepts/01introduction/introduction.html) for implementing local authentication.
 
-##### Local Authentication Framework
-
-<<<<<<< HEAD
-Biometric authentication on iOS is represented by the Touch ID fingerprint sensing system. Touch ID sensor is operated by the SecureEnclave<sup>[1]</sup> security coprocessor and do not expose fingerprint data to any other parts of the system. With Touch ID set up, password is required only in certain cases (after 5 unsuccessful attempts, if device has been rebooted or was not unlocked in last 48 hours, etc), which encourages the user to set longer and more complex passwords<sup>[2]</sup>.
-
-Third-party apps have two ways to incorporate system-provided Touch ID authentication:
-- `LocalAuthentication.framework`<sup>[3]</sup> is a higher level API that can be used to authenticate user via Touch ID. The app can’t access any data associated with the enrolled fingerprint and is notified only whether authentication passed successfully or not. Altho authentication is managed by system, make that your code is written in a hard-to-bypass way.
-- `Security.framework`<sup>[4]</sup> is a lower level API to access Keychain Services. When saving the item to Keychain, `SecAccessControlCreateFlags` can be included into request to define when the item can be retrieved back: after `.devicePasscode` (`kSecAccessControlDevicePasscode`) will be entered, authentication via `.touchIDAny` (`kSecAccessControlTouchIDAny`) passed, `.userPresence` (`kSecAccessControlUserPresence`) verified via TouchID with possible fallback to device passcode, etc. This is a perfect option if your app needs to associate some secret data with biometric authentication, since access control is managed on a system-level and can not be bypassed to get stored data. `Security.framework` has C API, but there are dozens of open source wrappers making access to Keychain as simple as to NSUserDefaults<sup>[5]</sup>. `Security.framework` underlies  `LocalAuthentication.framework`; Apple recommends to default to higher-level APIs whenever possible.
-
-#### Static Analysis
-##### LocalAuthentication.framework
-From developer's point of view, work with `LocalAuthentication.framework` is pretty straightforward: create instance of `LAContext`, ensure that OS and device support biometric authentication policy, evaluate policy with completion handler and title string explaining to user why she is requested to pass authentication right now.
-`LAPolicy` has two options:
-	- `deviceOwnerAuthentication`(Swift) or `LAPolicyDeviceOwnerAuthentication`(Objective-C) - using Touch ID or the device password
-	- `deviceOwnerAuthenticationWithBiometrics` (Swift) or `LAPolicyDeviceOwnerAuthenticationWithBiometrics`(Objective-C) - use Touch ID only
-
-Appropriate error will be returned to completion handler in following cases: authentication failed, user cancelled authentication, user have chosen fallback, system cancelled authentication, passcode is not set on device, TouchID is not available, TouchID is not enrolled.
-
-###### Swift
-```
-let context = LAContext()
-var error: NSError?
-
-guard context.canEvaluatePolicy(.deviceOwnerAuthentication, error: &error) else {
-	// Could not evaluate policy; look at error and present an appropriate message to user
-}
-
-context.evaluatePolicy(.deviceOwnerAuthentication, localizedReason: "Please, pass authorization to enter this area") { success, evaluationError in
-	guard success else {
-		// User did not authenticate successfully, look at evaluationError and take appropriate action
-	}
-
-	// User authenticated successfully, take appropriate action
-}
-```
-
-###### Objective-C
-```
-LAContext *myContext = [[LAContext alloc] init];
-NSError *authError = nil;
-
-if ([myContext canEvaluatePolicy:LAPolicyDeviceOwnerAuthenticationWithBiometrics error:&authError]) {
-    [myContext evaluatePolicy:LAPolicyDeviceOwnerAuthenticationWithBiometrics
-                  localizedReason:@"Please, pass authorisation to enter this area"
-                            reply:^(BOOL success, NSError *error) {
-            if (success) {
-                // User authenticated successfully, take appropriate action
-            } else {
-                // User did not authenticate successfully, look at error and take appropriate action
-            }
-        }];
-} else {
-    // Could not evaluate policy; look at authError and present an appropriate message to user
-}
-```
-
-##### Security.framework
-Keychain allows to save items with special SecAccessControl attribute, which will allow to get item from Keychain only after user will pass Touch ID authentication (or passcode, if such fallback is allowed by attribute parameters).
-
-
-
-In following example we will save "S00p3r_haCk3r_strong_password" string to Keychain which can be accessed only on current device while passcode is set (`kSecAttrAccessibleWhenPasscodeSetThisDeviceOnly` parameter) after Touch ID authentication for currently enrolled fingers only (`.touchIDCurrentSet parameter`):
-###### Swift
-```
-// 1. create AccessControl object that will represent authentication settings
-
-var error: Unmanaged<CFError>?
-
-guard let accessControl = SecAccessControlCreateWithFlags(kCFAllocatorDefault,
-	kSecAttrAccessibleWhenPasscodeSetThisDeviceOnly,
-	.touchIDCurrentSet,
-	&error) else {
-    // failed to create AccessControl object
-}
-
-// 2. define Keychain services query. Pay attention that kSecAttrAccessControl is mutually exclusive with kSecAttrAccessible attribute
-
-var query: Dictionary<String, Any> = [:]
-
-query[kSecClass as String] = kSecClassGenericPassword
-query[kSecAttrLabel as String] = "com.me.myapp.password" as CFString
-query[kSecAttrAccount as String] = "OWASP Account" as CFString
-query[kSecValueData as String] = "S00p3r_haCk3r_strong_password".data(using: .utf8)! as CFData
-query[kSecAttrAccessControl as String] = accessControl
-
-// 3. save item
-
-let status = SecItemAdd(query as CFDictionary, nil)
-
-if status == noErr {
-	// successfully saved
-} else {
-	// error while saving
-}
-```
-###### Objective-C
-```
-// 1. create AccessControl object that will represent authentication settings
-CFErrorRef *err = nil;
-
-SecAccessControlRef sacRef = SecAccessControlCreateWithFlags(kCFAllocatorDefault,
-	kSecAttrAccessibleWhenPasscodeSetThisDeviceOnly,
-	kSecAccessControlUserPresence,
-	err);
-
-// 2. define Keychain services query. Pay attention that kSecAttrAccessControl is mutually exclusive with kSecAttrAccessible attribute
-NSDictionary *query = @{ (__bridge id)kSecClass: (__bridge id)kSecClassGenericPassword,
-	(__bridge id)kSecAttrLabel: @"com.me.myapp.password",
-	(__bridge id)kSecAttrAccount: @"OWASP Account",
-	(__bridge id)kSecValueData: [@"S00p3r_haCk3r_strong_password" dataUsingEncoding:NSUTF8StringEncoding],
-	(__bridge id)kSecAttrAccessControl: (__bridge_transfer id)sacRef };
-
-// 3. save item
-OSStatus status = SecItemAdd((__bridge CFDictionaryRef)query, nil);
-
-if (status == noErr) {
-	// successfully saved
-} else {
-	// error while saving
-}
-```
-Now we can request saved item from Keychain:  Keychain Services will present authentication dialog to the user and return data or nil depending on whether suitable fingerprint was provided. Optionally, prompt string can be specified.
-###### Swift
-```
-// 1. define query
-var query = [String: Any]()
-query[kSecClass as String] = kSecClassGenericPassword
-query[kSecReturnData as String] = kCFBooleanTrue
-query[kSecAttrAccount as String] = "My Name" as CFString
-query[kSecAttrLabel as String] = "com.me.myapp.password" as CFString
-query[kSecUseOperationPrompt as String] = "Please, pass authorisation to enter this area" as CFString
-
-// 2. get item
-var queryResult: AnyObject?
-let status = withUnsafeMutablePointer(to: &queryResult) {
-    SecItemCopyMatching(query as CFDictionary, UnsafeMutablePointer($0))
-}
-
-if status == noErr {
-    let password = String(data: queryResult as! Data, encoding: .utf8)!
-    // successfully received password
-} else {
-    // authorization not passed
-}
-```
-###### Objective-C
-```
-// 1. define query
-NSDictionary *query = @{(__bridge id)kSecClass: (__bridge id)kSecClassGenericPassword,
-    (__bridge id)kSecReturnData: @YES,
-    (__bridge id)kSecAttrAccount: @"My Name1",
-    (__bridge id)kSecAttrLabel: @"com.me.myapp.password",
-    (__bridge id)kSecUseOperationPrompt: @"Please, pass authorisation to enter this area" };
-
-// 2. get item
-CFTypeRef queryResult = NULL;
-OSStatus status = SecItemCopyMatching((__bridge CFDictionaryRef)query, &queryResult);
-
-if (status == noErr){
-    NSData *resultData = ( __bridge_transfer NSData *)queryResult;
-    NSString *password = [[NSString alloc] initWithData:resultData encoding:NSUTF8StringEncoding];
-    NSLog(@"%@", password);
-} else {
-    NSLog(@"Something went wrong");
-}
-```
-
-
-Usage of frameworks in app can also be detected by analyzing app binary's list of shared dynamic libraries by running:
- `$ otool -L <AppName>.app/<AppName>`
-
-If `LocalAuhentication.framework` was used in app, output will contain both of following lines (remember that `LocalAuhentication.framework` uses `Security.framework` under the hood), if `Security.framework` - only second one:
-```
-/System/Library/Frameworks/LocalAuthentication.framework/LocalAuthentication
-/System/Library/Frameworks/Security.framework/Security
-```
-
-#### Dynamic Analysis
-
-On a running app usage of TouchID authentication is quite obvious: at appropriate moment system-style alert asks user to put her finger on sensor or fallback to password (if allowed):
-![TouchID authentication UI](/Images/Chapters/0x6f/biometric_auth_try_again.jpg)
-![TouchID authentication UI with fallback to passcode](/Images/Chapters/0x6f/biometric_auth_try_again.jpg)
-
-On a jailbroken device contents of Keychain can be dumped and items' parameters inspected.
--- TODO [Will items saved via `Security.framework` Access Control API have any specific parameter in Keychain db?]
-
-#### References
-- [1] Demystifying the Secure Enclave Processor by Tarjei Mandt, Mathew Solnik, and David Wang - http://mista.nu/research/sep-paper.pdf
-- [2] iOS Security Guide - https://www.apple.com/business/docs/iOS_Security_Guide.pdf
-- [3] Local Authentication API Reference - https://developer.apple.com/reference/localauthentication
-- [4] Security API Reference - https://developer.apple.com/documentation/security
-- [5] How To Secure iOS User Data: The Keychain and Touch ID Tutorial - https://www.raywenderlich.com/147308/secure-ios-user-data-keychain-touch-id
-
-=======
 The Local Authentication framework provides facilities for requesting a passphrase or TouchID authentication from users. Developers can display and utilize an authentication prompt by utilizing the function <code>evaluatePolicy</code> of the <code>LAContext</code> class. 
 
 Two available policies define acceptable forms of authentication:
@@ -241,25 +47,213 @@
 
 The Keychain mechanism is explained in greater detail in an earlier chapter, "Testing Data Storage".
 
+
+
+##### Local Authentication Framework
+
+Biometric authentication on iOS is represented by the Touch ID fingerprint sensing system. Touch ID sensor is operated by the SecureEnclave<sup>[1]</sup> security coprocessor and do not expose fingerprint data to any other parts of the system. With Touch ID set up, password is required only in certain cases (after 5 unsuccessful attempts, if device has been rebooted or was not unlocked in last 48 hours, etc), which encourages the user to set longer and more complex passwords<sup>[2]</sup>.
+
+Third-party apps have two ways to incorporate system-provided Touch ID authentication:
+- `LocalAuthentication.framework`<sup>[3]</sup> is a higher level API that can be used to authenticate user via Touch ID. The app can’t access any data associated with the enrolled fingerprint and is notified only whether authentication passed successfully or not. Altho authentication is managed by system, make that your code is written in a hard-to-bypass way.
+- `Security.framework`<sup>[4]</sup> is a lower level API to access Keychain Services. When saving the item to Keychain, `SecAccessControlCreateFlags` can be included into request to define when the item can be retrieved back: after `.devicePasscode` (`kSecAccessControlDevicePasscode`) will be entered, authentication via `.touchIDAny` (`kSecAccessControlTouchIDAny`) passed, `.userPresence` (`kSecAccessControlUserPresence`) verified via TouchID with possible fallback to device passcode, etc. This is a perfect option if your app needs to associate some secret data with biometric authentication, since access control is managed on a system-level and can not be bypassed to get stored data. `Security.framework` has C API, but there are dozens of open source wrappers making access to Keychain as simple as to NSUserDefaults<sup>[5]</sup>. `Security.framework` underlies  `LocalAuthentication.framework`; Apple recommends to default to higher-level APIs whenever possible.
+
 #### Static Analysis
 
 It is important to remember that Local Authentication framework is an event-based procedure and as such, should not the sole method of authentication. Though this type of authentication is effective on the user-interface level, it is easily bypassed through patching or instrumentation.
 
 When testing local authentication on iOS, ensure sensitive flows are protected using the Keychain services method. For example, some apps resume an existing user session with TouchID authentication. In these cases, session credentials or tokens (e.g. refresh tokens) should be securely stored in the Keychain (as described above) as well as "locked" with local authentication.
 
+
+##### LocalAuthentication.framework
+From developer's point of view, work with `LocalAuthentication.framework` is pretty straightforward: create instance of `LAContext`, ensure that OS and device support biometric authentication policy, evaluate policy with completion handler and title string explaining to user why she is requested to pass authentication right now.
+`LAPolicy` has two options:
+	- `deviceOwnerAuthentication`(Swift) or `LAPolicyDeviceOwnerAuthentication`(Objective-C) - using Touch ID or the device password
+	- `deviceOwnerAuthenticationWithBiometrics` (Swift) or `LAPolicyDeviceOwnerAuthenticationWithBiometrics`(Objective-C) - use Touch ID only
+
+Appropriate error will be returned to completion handler in following cases: authentication failed, user cancelled authentication, user have chosen fallback, system cancelled authentication, passcode is not set on device, TouchID is not available, TouchID is not enrolled.
+
+###### Swift
+```
+let context = LAContext()
+var error: NSError?
+
+guard context.canEvaluatePolicy(.deviceOwnerAuthentication, error: &error) else {
+	// Could not evaluate policy; look at error and present an appropriate message to user
+}
+
+context.evaluatePolicy(.deviceOwnerAuthentication, localizedReason: "Please, pass authorization to enter this area") { success, evaluationError in
+	guard success else {
+		// User did not authenticate successfully, look at evaluationError and take appropriate action
+	}
+
+	// User authenticated successfully, take appropriate action
+}
+```
+
+###### Objective-C
+```
+LAContext *myContext = [[LAContext alloc] init];
+NSError *authError = nil;
+
+if ([myContext canEvaluatePolicy:LAPolicyDeviceOwnerAuthenticationWithBiometrics error:&authError]) {
+    [myContext evaluatePolicy:LAPolicyDeviceOwnerAuthenticationWithBiometrics
+                  localizedReason:@"Please, pass authorisation to enter this area"
+                            reply:^(BOOL success, NSError *error) {
+            if (success) {
+                // User authenticated successfully, take appropriate action
+            } else {
+                // User did not authenticate successfully, look at error and take appropriate action
+            }
+        }];
+} else {
+    // Could not evaluate policy; look at authError and present an appropriate message to user
+}
+```
+
+##### Security.framework
+Keychain allows to save items with special SecAccessControl attribute, which will allow to get item from Keychain only after user will pass Touch ID authentication (or passcode, if such fallback is allowed by attribute parameters).
+
+
+
+In following example we will save "S00p3r_haCk3r_strong_password" string to Keychain which can be accessed only on current device while passcode is set (`kSecAttrAccessibleWhenPasscodeSetThisDeviceOnly` parameter) after Touch ID authentication for currently enrolled fingers only (`.touchIDCurrentSet parameter`):
+###### Swift
+```
+// 1. create AccessControl object that will represent authentication settings
+
+var error: Unmanaged<CFError>?
+
+guard let accessControl = SecAccessControlCreateWithFlags(kCFAllocatorDefault,
+	kSecAttrAccessibleWhenPasscodeSetThisDeviceOnly,
+	.touchIDCurrentSet,
+	&error) else {
+    // failed to create AccessControl object
+}
+
+// 2. define Keychain services query. Pay attention that kSecAttrAccessControl is mutually exclusive with kSecAttrAccessible attribute
+
+var query: Dictionary<String, Any> = [:]
+
+query[kSecClass as String] = kSecClassGenericPassword
+query[kSecAttrLabel as String] = "com.me.myapp.password" as CFString
+query[kSecAttrAccount as String] = "OWASP Account" as CFString
+query[kSecValueData as String] = "S00p3r_haCk3r_strong_password".data(using: .utf8)! as CFData
+query[kSecAttrAccessControl as String] = accessControl
+
+// 3. save item
+
+let status = SecItemAdd(query as CFDictionary, nil)
+
+if status == noErr {
+	// successfully saved
+} else {
+	// error while saving
+}
+```
+###### Objective-C
+```
+// 1. create AccessControl object that will represent authentication settings
+CFErrorRef *err = nil;
+
+SecAccessControlRef sacRef = SecAccessControlCreateWithFlags(kCFAllocatorDefault,
+	kSecAttrAccessibleWhenPasscodeSetThisDeviceOnly,
+	kSecAccessControlUserPresence,
+	err);
+
+// 2. define Keychain services query. Pay attention that kSecAttrAccessControl is mutually exclusive with kSecAttrAccessible attribute
+NSDictionary *query = @{ (__bridge id)kSecClass: (__bridge id)kSecClassGenericPassword,
+	(__bridge id)kSecAttrLabel: @"com.me.myapp.password",
+	(__bridge id)kSecAttrAccount: @"OWASP Account",
+	(__bridge id)kSecValueData: [@"S00p3r_haCk3r_strong_password" dataUsingEncoding:NSUTF8StringEncoding],
+	(__bridge id)kSecAttrAccessControl: (__bridge_transfer id)sacRef };
+
+// 3. save item
+OSStatus status = SecItemAdd((__bridge CFDictionaryRef)query, nil);
+
+if (status == noErr) {
+	// successfully saved
+} else {
+	// error while saving
+}
+```
+Now we can request saved item from Keychain:  Keychain Services will present authentication dialog to the user and return data or nil depending on whether suitable fingerprint was provided. Optionally, prompt string can be specified.
+###### Swift
+```
+// 1. define query
+var query = [String: Any]()
+query[kSecClass as String] = kSecClassGenericPassword
+query[kSecReturnData as String] = kCFBooleanTrue
+query[kSecAttrAccount as String] = "My Name" as CFString
+query[kSecAttrLabel as String] = "com.me.myapp.password" as CFString
+query[kSecUseOperationPrompt as String] = "Please, pass authorisation to enter this area" as CFString
+
+// 2. get item
+var queryResult: AnyObject?
+let status = withUnsafeMutablePointer(to: &queryResult) {
+    SecItemCopyMatching(query as CFDictionary, UnsafeMutablePointer($0))
+}
+
+if status == noErr {
+    let password = String(data: queryResult as! Data, encoding: .utf8)!
+    // successfully received password
+} else {
+    // authorization not passed
+}
+```
+###### Objective-C
+```
+// 1. define query
+NSDictionary *query = @{(__bridge id)kSecClass: (__bridge id)kSecClassGenericPassword,
+    (__bridge id)kSecReturnData: @YES,
+    (__bridge id)kSecAttrAccount: @"My Name1",
+    (__bridge id)kSecAttrLabel: @"com.me.myapp.password",
+    (__bridge id)kSecUseOperationPrompt: @"Please, pass authorisation to enter this area" };
+
+// 2. get item
+CFTypeRef queryResult = NULL;
+OSStatus status = SecItemCopyMatching((__bridge CFDictionaryRef)query, &queryResult);
+
+if (status == noErr){
+    NSData *resultData = ( __bridge_transfer NSData *)queryResult;
+    NSString *password = [[NSString alloc] initWithData:resultData encoding:NSUTF8StringEncoding];
+    NSLog(@"%@", password);
+} else {
+    NSLog(@"Something went wrong");
+}
+```
+
+
+Usage of frameworks in app can also be detected by analyzing app binary's list of shared dynamic libraries by running:
+ `$ otool -L <AppName>.app/<AppName>`
+
+If `LocalAuhentication.framework` was used in app, output will contain both of following lines (remember that `LocalAuhentication.framework` uses `Security.framework` under the hood), if `Security.framework` - only second one:
+```
+/System/Library/Frameworks/LocalAuthentication.framework/LocalAuthentication
+/System/Library/Frameworks/Security.framework/Security
+```
+
 #### Dynamic Analysis
 
+On a running app usage of TouchID authentication is quite obvious: at appropriate moment system-style alert asks user to put her finger on sensor or fallback to password (if allowed):
+![TouchID authentication UI](/Images/Chapters/0x6f/biometric_auth_try_again.jpg)
+![TouchID authentication UI with fallback to passcode](/Images/Chapters/0x6f/biometric_auth_try_again.jpg)
+
+On a jailbroken device contents of Keychain can be dumped and items' parameters inspected.
+-- TODO [Will items saved via `Security.framework` Access Control API have any specific parameter in Keychain db?]
+
 If a potential local authentication bypass issue is discovered, it is likely exploitable by patching the app or using <code>Cycript</code> to instrument the process. This is explained in greater detail in the "Reverse Engineering and Tampering" chapter.
 
+
+
 #### Remediation
 
 The Local Authentication framework makes adding either TouchID or similar authentication a simple procedure. More sensitive processes, such as re-authenticating a user using a remote payment service with this method, is strongly discouraged. Instead, the best approach for handling local authentication in these scenarios involves utilizing Keychain to store a user secret (e.g. refresh token). This may be accomplished as follows:
 
 - Use the <code>SecAccessControlCreateWithFlags()</code> to call a security access control reference. Specify the <code>kSecAccessControlUserPresence</code> policy and <code>kSecAttrAccessibleWhenPasscodeSetThisDeviceOnly</code> protection class.
->>>>>>> fcd2007d
+
 
 - Insert the data using the returned <code>SecAccessControlRef</code> value into the attributes dictionary.
 
+
 #### References
 
 ##### OWASP Mobile Top 10 2016
@@ -272,4 +266,12 @@
 
 ##### CWE
 
-- CWE-287 - Improper Authentication+- CWE-287 - Improper Authentication
+
+##### Info
+
+- [1] Demystifying the Secure Enclave Processor by Tarjei Mandt, Mathew Solnik, and David Wang - http://mista.nu/research/sep-paper.pdf
+- [2] iOS Security Guide - https://www.apple.com/business/docs/iOS_Security_Guide.pdf
+- [3] Local Authentication API Reference - https://developer.apple.com/reference/localauthentication
+- [4] Security API Reference - https://developer.apple.com/documentation/security
+- [5] How To Secure iOS User Data: The Keychain and Touch ID Tutorial - https://www.raywenderlich.com/147308/secure-ios-user-data-keychain-touch-id