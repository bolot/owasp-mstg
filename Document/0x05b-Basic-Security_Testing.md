## Basic Security Testing on Android

### Setting Up Your Testing Environment

When setting up the testing environment, this can become a challenging task. For example when testing on-site at client premises there might be restrictions when using an enterprise Access Point due to limitations in the connections that can be made between clients (e.g. ports are blocked), making it more difficult to start a dynamic analysis of the App. Rooted phones might also not be allowed within the enterprise network due to companies policies. Also Root detection and other countermeasures implemented within an App can lead to significant extra work just to be able to finally test the App.

This section will give an overview of different methods on how an Android App can be tested and will illustrate also its limitations. Due to the reasons stated above you should be aware of all possible testing methods to select the right one for your testing environment, but also to articulate restrictions so that everybody in the project is on the same page.

#### Preparation

The goal of a test is to verify if the App and the endpoint(s) it's communicating with, are implemented in a secure way. Several security controls like SSL Pinning or Root detection might be implemented, that will slow down the testing dramatically and might already take days to bypass, depending on the implementation.

During the preparation phase it should be discussed with the company developing the mobile app, to provide two versions of the app. One app should be built as release to check if the implemented controls like SSL Pinning are working properly or can be easily bypassed and the same App should also be provided as debug build that deactivates certain security controls. Through this approach all scenarios and test cases can be tested in the most efficient way.

This approach need of course to align with the scope of the engagement and if it's a black box or white box test(Link to section in MSTG describing Black and White Box). For a white box test requesting for a production and debug build will help to be able to go through all test cases and give a clear statement of the security maturity of the App. For a black box test it might be already the intention of the client to see what can be done in a certain amount of time with the production App and how effective the implemented security controls are.

Either way, the following items should be discussed with the company developing the mobile App and it should be decided if the implemented security controls can be adjusted to get the best out of the testing exercise.  

##### SSL Pinning

SSL Pinning is already a strong mechanism to make dynamic analysis harder. Certificates provided by an interception proxy to enable a Man-in-the-middle position are declined and the App will not make any requests. To be able to efficiently test during a white box test, a debug build with deactivated SSL Pinning should be provided.

For a black box test, there are several ways to bypass SSL Pinning, for example SSLUnpinning<sup>[11]</sup> or Android-SSL-TrustKiller<sup>[12]</sup>. Therefore bypassing can be done within seconds, but only if the App uses the API functions that are covered for these tools. If the App is using a different framework or library to implement SSL Pinning that is not implemented yet in those tools, the patching and deactivation of SSL Pinning need to be done manually and can become time consuming.

To manually deactivate SSL Pinning there are two ways:
* Dynamical Patching while running the App, by using Frida<sup>[9] [13]</sup> or ADBI<sup>[10]</sup>
* Disassembling the APK, identify the SSL Pinning logic in smali code and patch it and reassemble the APK<sup>[7] [8]</sup>

Once successful the prerequisites for a dynamic analysis are met and the apps communication can be investigated.

See also test case "Testing Custom Certificate Stores and SSL Pinning" for further details.

##### Debug build

A debug build has several benefits, when provided during a (white box) test:
* Code obfuscation from ProGuard is not applied
* Debugger can be attached to the running App
* Analysis of the App with Android Studio while running it

**(..TODO..)**

See also test case "Testing If the App is Debuggable" for further details.

##### Root detection

To implement Root detection on Android, libraries can be used like RootBeer<sup>[14]</sup> or custom checks are added to the App to verify if the device is rooted or not. The following checks are the most common ones for root detection:
* Checking for settings/files that are available on a rooted device, like verifying the BUILD properties for test-keys in the parameter `android.os.build.tags`.
* Checking permissions of certain directories that should be read-only on a non-rooted device, but are read/write on a rooted device.
* Checking for installed Apps that allow or support rooting of a device, like verifying the presence of Superuser.apk.
* Checking available commands, like is it possible to execute `su` and being root afterwards.

To be able to efficiently test during a white box test, a debug build with disabled root detection should be provided.

<<<<<<< HEAD
For a black box test in order to be able to start the tests, the root detection need to be bypassed. By using the Xposed module RootCloak<sup></sup> it is possible to run apps that detect root without disabling root. Nevertheless if a root detection mechanism is used within the App that is not covered in RootCloak, this mechanism needs to be identified and added to RootCloak in order to disable it.
=======
For a black box test in order to be able to start the tests, the root detection needs to be bypassed. By using the Xposed module RootCloak<sup></sup> it is possible to run apps that detect root without disabling root. Nevertheless if a root detection mechanism is used within the App that is not covered in RootCloak, this mechanism need to be identified and added to RootCloak in order to disable it.
>>>>>>> c0d6729e

Other options are dynamically patching the App with Friday or repackaging the App. This can be as easy as deleting the function in the smali code and repackage it, but can become difficult if several different checks are part of the root detection mechanism.  Dynamically patching the App can also become difficult if countermeasures are implemented that prevent runtime manipulation.

If the root detection mechanisms cannot be defeated in a certain time window, it should be switched to a non-rooted device in order to use the testing time wisely and to execute all other test cases that can be applied on a non-rooted setup.

See also test case "Testing Root Detection" and "Testing Advanced Root Detection" for further details.


#### Hardware

##### Rooting your device

-- TODO : Which devices can be used : Nexus / Pixel --
-- TODO : Boot Process Description --
-- TODO : Boot Loaders and ROMs--

##### Restrictions when using a non-rooted device

When using a non-rooted Android device it is still possible to  execute several test cases to the App.

Nevertheless, this highly depends on the restrictions and settings made in the app. For example if backups are allowed, a backup of the data directory of the App can be extracted. This allows detailed analysis of leakage of sensitive data when using the app. Also if SSL Pinning is not used a dynamic analysis can also be executed.  

**(..TODO..)**


#### Emulator

##### Rooting an Android Virtual Device (AVD)

An Android Virtual Device (AVD) can be created by using the AVD manager, which is available within Android Studio<sup>[5]</sup>. The AVD manager can also be started separately from the command line by using the `android` command in the tools directory of the Android SDK:

```bash
$ ./android avd
```

Once the emulator is up and running a root connection can be established by using `adb`.

```bash
$ adb root
$ adb shell
root@generic_x86:/ $ id
uid=0(root) gid=0(root) groups=0(root),1004(input),1007(log),1011(adb),1015(sdcard_rw),1028(sdcard_r),3001(net_bt_admin),3002(net_bt),3003(inet),3006(net_bw_stats) context=u:r:su:s0
```

Rooting of an emulator is therefore not needed as root access can be granted through `adb`.


##### Restrictions when testing with an emulator

There are several downsides when using an emulator. You might not be able to test an App properly in an emulator, if it's relying on the usage of a specific mobile network, or uses NFC or Bluetooth. Testing within an emulator is usually also slower in nature and might lead to issues on its own.

Nevertheless several hardware characteristics can be emulated, like GPS<sup>[6]</sup> or SMS<sup>[7]</sup> and many more.


#### Software
-- TODO : Existing testing tools & tool suites : proxies, fuzzers, debuggers, vulnerability scanners, ... Most common tools : Binwalk, apktool, Dex2Jar, jad, Drozer, IDA --
-- TODO: Link to testing tools section


### Attack Methodology
-- TODO : Cf testing methodologies from CEH, ... : map attack surface (Local and Remote) through Passive and Active Reconnaissance, Scanning, Gaining Access, Maintaining Access, Covering Tracks. As this is generic and common to iOS, may be part of the parent chapter --

### Static Analysis
-- TODO : Description, when it comes compared to dynamic analysis and why, what it can bring --

#### With Source Code ("White box")
-- TODO : Description of the methodology, pros and cons (what can be done / not done, related tools, vulnerabilities that can be found) --

#### Without Source Code ("Black box")
-- TODO : Description of the methodology, pros and cons (what can be done / not done, related tools, vulnerabilities that can be found) --

### Dynamic Analysis

Compared to static analysis, dynamic analysis is applied while executing the mobile App. The test cases can range from investigating the file system and changes made to it on the mobile device or monitoring the communication with the endpoint while using the App.

When we are talking about dynamic analysis of applications that rely on the HTTP(S) protocol, several tools can be used to support the dynamic analysis. The most important tools are so called interception proxies, like OWASP ZAP, Burp Suite Professional or Fiddler to name the most famous ones. An interception proxy allows the tester to have a Man-in-the-middle position, in order to read and/or modify all requests made from the App and responses made from the endpoint.

#### Using a hardware device

Different preparation steps need to be applied before a dynamic analysis of a mobile App can be started. Ideally the device is rooted, as otherwise some test cases cannot be tested properly. See "Rooting your device" for more information.

The available setup options for the network need to be evaluated first. The mobile device used for testing and the machine running the interception proxy need to be placed within the same WiFi network. Either an (existing) access point is used or an ad-hoc wireless network is created<sup>[3]</sup>.

Once the network is configured and connectivity is established between the testing machine and the mobile device several other steps need to be done.

* The proxy in the network settings of the WiFi connection of the Android device need to configured properly to point to the interception proxy in use<sup>[1]</sup>.
* The CA certificate of the interception proxy need to be added to the trusted certificates in the certificate storage <sup>[2]</sup> of the Android device. Due to different versions of Android and modifications of Android OEMs to the settings menu, the location of the menu to store a CA might differ.

After finishing these steps and starting the App the requests should show up in the interception proxy.

#### Using an emulator

All of the above steps to prepare a hardware testing device do also apply if an emulator is used<sup>[4]</sup>. For dynamic testing several tools or VMs are available that can be used to test an App within an emulator environment:

* AppUse
* MobSF

It is also possible to simply create an AVD and use this for testing.

**(..TODO..)**

### References


- [1] Configuring an Android Device to Work With Burp - https://support.portswigger.net/customer/portal/articles/1841101-Mobile%20Set-up_Android%20Device.html
- [2] Installing Burp's CA Certificate in an Android Device - https://support.portswigger.net/customer/portal/articles/1841102-installing-burp-s-ca-certificate-in-an-android-device
- [3] Creating an Ad-hoc Wireless Network in OS X - https://support.portswigger.net/customer/portal/articles/1841150-Mobile%20Set-up_Ad-hoc%20network_OSX.html
- [4] Android Application Security Testing Guide: Part 2 - http://resources.infosecinstitute.com/android-app-sec-test-guide-part-2/#gref
- [5] Create and Manage Virtual Devices - https://developer.android.com/studio/run/managing-avds.html
- [6] GPS Emulation - https://developer.android.com/studio/run/emulator-commandline.html#geo
- [7] SMS Emulation - https://developer.android.com/studio/run/emulator-commandline.html#sms
- [8] Mobile Security Certificate Pinning -  http://blog.dewhurstsecurity.com/2015/11/10/mobile-security-certificate-pining.html
- [8] Bypassing SSL Pinning in Android Applications - https://serializethoughts.com/2016/08/18/bypassing-ssl-pinning-in-android-applications/
- [9] Frida - https://www.frida.re/docs/android/
- [10] ADBI - https://github.com/crmulliner/adbi
- [11] SSLUnpinning - https://github.com/ac-pm/SSLUnpinning_Xposed
- [12] Android-SSL-TrustKiller - https://github.com/iSECPartners/Android-SSL-TrustKiller
- [13] Defeating SSL Pinning in Coin's Android Application -  http://rotlogix.com/2015/09/13/defeating-ssl-pinning-in-coin-for-android/
- [14] RootBeet - https://github.com/scottyab/rootbeer<|MERGE_RESOLUTION|>--- conflicted
+++ resolved
@@ -51,11 +51,7 @@
 
 To be able to efficiently test during a white box test, a debug build with disabled root detection should be provided.
 
-<<<<<<< HEAD
-For a black box test in order to be able to start the tests, the root detection need to be bypassed. By using the Xposed module RootCloak<sup></sup> it is possible to run apps that detect root without disabling root. Nevertheless if a root detection mechanism is used within the App that is not covered in RootCloak, this mechanism needs to be identified and added to RootCloak in order to disable it.
-=======
-For a black box test in order to be able to start the tests, the root detection needs to be bypassed. By using the Xposed module RootCloak<sup></sup> it is possible to run apps that detect root without disabling root. Nevertheless if a root detection mechanism is used within the App that is not covered in RootCloak, this mechanism need to be identified and added to RootCloak in order to disable it.
->>>>>>> c0d6729e
+For a black box test in order to be able to start the tests, the root detection needs to be bypassed. By using the Xposed module RootCloak<sup></sup> it is possible to run apps that detect root without disabling root. Nevertheless if a root detection mechanism is used within the App that is not covered in RootCloak, this mechanism needs to be identified and added to RootCloak in order to disable it.
 
 Other options are dynamically patching the App with Friday or repackaging the App. This can be as easy as deleting the function in the smali code and repackage it, but can become difficult if several different checks are part of the root detection mechanism.  Dynamically patching the App can also become difficult if countermeasures are implemented that prevent runtime manipulation.
 
