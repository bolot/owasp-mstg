--- conflicted
+++ resolved
@@ -64,17 +64,14 @@
 
 ##### Rooting your device
 
-<<<<<<< HEAD
 -- TODO : Maybe add a warning on rooting devices (brickification, additional security risks, warranty nullified, ...), disclaimer --
--- TODO : Which devices can be used : Nexus / Pixel --
-=======
+
 ###### Which mobiles can be rooted?
 
 Virtually, any Android mobile can be rooted: basically, commercial versions of Android are, at the kernel level, evolutions of Linux optimized for the mobile world, where some features are removed or disabled, like the possibility for a non-privileged user to become the 'root' user (which has elevated privileges). Rooting a phone means adding for instance this feature to become the root user, e.g. technically speaking adding a standard Linux library called 'su' used for Switching Users. 
 
 The first step in rooting a mobile is to unlock its Boot Loader. The procedure depends on each manufacturer. However, for practical reasons, rooting some mobiles is more popular than rooting others, particularly when it comes to security testing: devices created by Google (and manufactured by other companies like Samsung, LG and Motorola) are among the most popular, particularly because they are widely used by developers, the device warranty is not nullified when the Boot Loader is unlocked and because Google provides many tools to support the root itself and to work with rooted devices. Those mobiles belong to a commercial range now called Pixel (the prior name was Nexus). 
 
->>>>>>> e4eac69b
 -- TODO : Boot Process Description --
 -- TODO : Boot Loaders and ROMs--
 
