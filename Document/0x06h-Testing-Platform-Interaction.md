## Testing Platform Interaction on iOS

### Testing Custom URL Schemes


#### Overview

Protocol handler is a basic form of [IPC] (https://developer.apple.com/library/content/documentation/iPhone/Conceptual/iPhoneOSProgrammingGuide/Inter-AppCommunication/Inter-AppCommunication.html) in iOS system. Basically, it allows invoking arbitrary applications, by calling a URL scheme with specified parameters. There are some [default handlers] (https://developer.apple.com/library/content/featuredarticles/iPhoneURLScheme_Reference/Introduction/Introduction.html#//apple_ref/doc/uid/TP40007899), however a developer is allowed to register his own [custom URL scheme] (https://developer.apple.com/library/content/documentation/iPhone/Conceptual/iPhoneOSProgrammingGuide/Inter-AppCommunication/Inter-AppCommunication.html#//apple_ref/doc/uid/TP40007072-CH6-SW10). Unfortunately, this brings a serious security concern, that [developers of the Skype application found out] (http://www.dhanjani.com/blog/2010/11/insecure-handling-of-url-schemes-in-apples-ios.html). The Skype application registered `skype://` protocol handler, which allows for making a call to arbitrary number without asking for a user's permission. Attackers exploited this vulnerability by putting an invisible `<iframe src=”skype://xxx?call"></iframe>` (where `xxx` was replaced by a premium number), so any Skype's user who visited malicious website unconsciously was forced to call to a premium number.

#### Static Analysis

A security concern related with protocol handlers should arise, when the URL is not validated or the user is not prompted for confirmation in the application before making a particular action. 
The first step is to find out if an application registers any protocol handlers. This information can be found in `info.plist` file in the application sandbox folder. To view registered protocol handlers, simply open a project in Xcode, go to `Info` tab and open `URL Types` section, as it is presented on a below screenshot.

![Document Overview](Images/Chapters/0x06h/URL_scheme.png)

Then, you should verify how an URL path is built and validated. A method responsible for handling user's URLs is called [`openURL`] (https://developer.apple.com/documentation/uikit/uiapplication/1648685-openurl?language=objc). Look for implemented controls - how an URL is validated (what input it accepts) and does performing action requires user's acceptance? 

#### Dynamic Analysis

In a compiled application, you can find registered protocol handlers in a `Info.plist` file under the `CFBundleURLTypes` and then under `CFBundleURLSchemes` key. To find out an URL structure, you can simply use `strings` or `Hooper` program, e.g.

<<<<<<< HEAD
```sh
$ strings <yourapp> | grep "myURLscheme://"
```
> Please note that you should firstly decrypt an application (e.g. using [Clutch] (https://github.com/KJCracks/Clutch) if you want to read a binary.
=======
<!-- TODO [Confirm purpose of remark "Use the &lt;sup&gt; tag to reference external sources, e.g. [Meyer's recipe for tomato soup](http://www.finecooking.com/recipes/meyers-classic-tomato-soup.aspx "Meyer's Recipe for Tomato Soup")."] -->
>>>>>>> ec591377

Once you know, what an URL structure is, you should try fuzzing an URL to force an application to perform some malicious action. 

-- TODO [Add instruction of using dynamic/ipc/open_uri: Test IPC attacks by launching URI Handlers in Needle: https://labs.mwrinfosecurity.com/blog/needle-how-to/] --


#### Remediation

You should carefully validate any URL, before calling it. You can whitelist applications which may be opened via the registered protocol handler. Another helpful control is prompting a user for confirming the action, invoked by an URL.

#### References

##### OWASP Mobile Top 10 2016
* M7 - Client Code Quality - https://www.owasp.org/index.php/Mobile_Top_10_2016-M7-Poor_Code_Quality

##### OWASP MASVS
- V6.3: "The app does not export sensitive functionality via custom URL schemes, unless these mechanisms are properly protected."

##### CWE
- CWE-939: Improper Authorization in Handler for Custom URL Scheme


##### Tools
-- Needle - https://labs.mwrinfosecurity.com/tools/needle/


### Testing for Sensitive Functionality Exposed Through IPC

#### Overview

-- TODO [Provide a general description of the issue "Testing for Sensitive Functionality Exposed Through IPC".] --

#### Static Analysis

-- TODO [Describe how to assess this given either the source code or installer package (APK/IPA/etc.), but without running the app. Tailor this to the general situation (e.g., in some situations, having the decompiled classes is just as good as having the original source, in others it might make a bigger difference). If required, include a subsection about how to test with or without the original sources.] --

-- TODO [Confirm purpose of remark "Use the &lt;sup&gt; tag to reference external sources, e.g. [Meyer's recipe for tomato soup](http://www.finecooking.com/recipes/meyers-classic-tomato-soup.aspx "Meyer's Recipe for Tomato Soup")."] --

-- TODO [Add content on static analysis of "Testing for Sensitive Functionality Exposed Through IPC" with source code] --

#### Dynamic Analysis

-- TODO [Describe how to test for this issue "Testing for Sensitive Functionality Exposed Through IPC" by running and interacting with the app. This can include everything from simply monitoring network traffic or aspects of the app’s behavior to code injection, debugging, instrumentation, etc.] --

#### Remediation

-- TODO [Describe the best practices that developers should follow to prevent this issue "Testing for Sensitive Functionality Exposed Through IPC".] --

#### References

##### OWASP Mobile Top 10 2016
* M1 - Improper Platform Usage - https://www.owasp.org/index.php/Mobile_Top_10_2016-M1-Improper_Platform_Usage

##### OWASP MASVS
- V6.4: "The app does not export sensitive functionality through IPC facilities, unless these mechanisms are properly protected."

##### CWE
-- TODO [Add relevant CWE for "Testing for Sensitive Functionality Exposed Through IPC"] --

##### Info
- [1] Meyer's Recipe for Tomato Soup - http://www.finecooking.com/recipes/meyers-classic-tomato-soup.aspx

##### Tools
-- TODO [Add relevant tools for "Testing for Sensitive Functionality Exposed Through IPC"] --



### Testing JavaScript Execution in WebViews

#### Overview

The WebView object is used to embed a web browser in your iOS application. It is a convenient way to display a web page in your application without any interaction with your native mobile browser. WebView even allows you to interact with JavaScript code in pages it has loaded. This great opportunity however may expose your application for a big risk if no security controls are applied. One of such big risk is a possibility to execute a malicious JavaScript code in your application via WebView object.

#### Static Analysis

Depending on your iOS version a WebView object can be implemented using [UIWebView](https://developer.apple.com/reference/uikit/uiwebview "UIWebView reference documentation") (for iOS versions 7.1.2 and older) or [WKWebView](https://developer.apple.com/reference/webkit/wkwebview "WKWebView reference documentation") (for iOS in version 8.0 and later). WKWebView is recommended to be used.

The WKWebView object allows for JavaScript execution by default. That may raise a serious risk of running arbitrary code on user's device via WebView object. If your WebView does not require executing JavaScript as it's just display a static web page, you should definitely disable it. You can do it using preferences of an object [WKPreferences](https://developer.apple.com/reference/webkit/wkpreferences#//apple_ref/occ/instp/WKPreferences/javaScriptEnabled "WKPreferences"), like in the following example:

```
#import "ViewController.h"
#import <WebKit/WebKit.h>
@interface ViewController ()<WKNavigationDelegate,WKUIDelegate>
@property(strong,nonatomic) WKWebView *webView;
@end

@implementation ViewController

- (void)viewDidLoad {

    NSURL *url = [NSURL URLWithString:@"http://www.example.com/"];
    NSURLRequest *request = [NSURLRequest requestWithURL:url];
    WKPreferences *pref = [[WKPreferences alloc] init];

    //Disable javascript execution:
    [pref setJavaScriptEnabled:NO];
    [pref setJavaScriptCanOpenWindowsAutomatically:NO];

    WKWebViewConfiguration *conf = [[WKWebViewConfiguration alloc] init];
    [conf setPreferences:pref];
    _webView = [[WKWebView alloc]initWithFrame:CGRectMake(self.view.frame.origin.x,85, self.view.frame.size.width, self.view.frame.size.height-85) configuration:conf] ;
    [_webView loadRequest:request];
    [self.view addSubview:_webView];

}

```

If there is no explicitly disabled JavaScript execution via WKPreferences object, then it means it is enabled.


#### Dynamic Analysis

A Dynamic Analysis depends on different surrounding conditions, as there are different possibilities to inject JavaScript into a WebView of an application:

* Stored Cross-Site Scripting (XSS) vulnerability in an endpoint, where the exploit will be sent to the WebView of the Mobile App when navigating to the vulnerable function.
* Man-in-the-middle (MITM) position by an attacker where he is able to tamper the response by injecting JavaScript.

#### Remediation

The UIWebView should be avoided and WKWebView used instead. JavaScript is enabled by default in a WKWebView and should be disabled if not needed. This reduces the attack surface and potential threats to the application.

In order to address these attack vectors, the outcome of the following checks should be verified:

* that all functions offered by the endpoint need to be free of [XSS vulnerabilities](https://www.owasp.org/index.php/XSS_(Cross_Site_Scripting)_Prevention_Cheat_Sheet "XSS (Cross Site Scripting) Prevention Cheat Sheet").

* that the HTTPS communication need to be implemented according to the best practices to avoid MITM attacks (see "Testing Network Communication").


#### References

##### OWASP Mobile Top 10 2016

* M7 - Client Side Injection - https://www.owasp.org/index.php/Mobile_Top_10_2016-M7-Poor_Code_Quality

##### OWASP MASVS

- V6.5: "JavaScript is disabled in WebViews unless explicitly required."

##### CWE

- CWE-79 - Improper Neutralization of Input During Web Page Generation https://cwe.mitre.org/data/definitions/79.html

##### Info

- [1] UIWebView reference documentation - https://developer.apple.com/reference/uikit/uiwebview
- [2] WKWebView reference documentation - https://developer.apple.com/reference/webkit/wkwebview
- [3] WKPreferences - https://developer.apple.com/reference/webkit/wkpreferences#//apple_ref/occ/instp/WKPreferences/javaScriptEnabled
- [4] XSS (Cross Site Scripting) Prevention Cheat Sheet - https://www.owasp.org/index.php/XSS_(Cross_Site_Scripting)_Prevention_Cheat_Sheet


### Testing WebView Protocol Handlers

#### Overview

-- TODO [Provide a general description of the issue "Testing WebView Protocol Handlers".] --

#### Static Analysis

-- TODO [Describe how to assess this given either the source code or installer package (APK/IPA/etc.), but without running the app. Tailor this to the general situation (e.g., in some situations, having the decompiled classes is just as good as having the original source, in others it might make a bigger difference). If required, include a subsection about how to test with or without the original sources.] --

-- TODO [Confirm purpose of remark "Use the &lt;sup&gt; tag to reference external sources, e.g. [Meyer's recipe for tomato soup](http://www.finecooking.com/recipes/meyers-classic-tomato-soup.aspx "Meyer's Recipe for Tomato Soup")."] --

-- TODO [Add content on static analysis of "Testing WebView Protocol Handlers" with source code) --

#### Dynamic Analysis

-- TODO [Describe how to test for this issue "Testing WebView Protocol Handlers" by running and interacting with the app. This can include everything from simply monitoring network traffic or aspects of the app’s behavior to code injection, debugging, instrumentation, etc.] --

#### Remediation

-- TODO [Describe the best practices that developers should follow to prevent this issue "Testing WebView Protocol Handlers".] --

#### References

##### OWASP Mobile Top 10 2016
* M7 - Client Code Quality - https://www.owasp.org/index.php/Mobile_Top_10_2016-M7-Poor_Code_Quality

##### OWASP MASVS
- V6.6: "WebViews are configured to allow only the minimum set of protocol handlers required (ideally, only https is supported). Potentially dangerous handlers, such as file, tel and app-id, are disabled."

##### CWE
-- TODO [Add relevant CWE for "Testing WebView Protocol Handlers"] --

##### Info
- [1] Meyer's Recipe for Tomato Soup - http://www.finecooking.com/recipes/meyers-classic-tomato-soup.aspx

##### Tools
-- TODO [Add relevant tools for "Testing WebView Protocol Handlers"] --


### Testing for Local File Inclusion in WebViews

#### Overview

-- TODO [Provide a general description of the issue "Testing for Local File Inclusion in WebViews".] --

#### Static Analysis

-- TODO [Describe how to assess this given either the source code or installer package (APK/IPA/etc.), but without running the app. Tailor this to the general situation (e.g., in some situations, having the decompiled classes is just as good as having the original source, in others it might make a bigger difference). If required, include a subsection about how to test with or without the original sources.] --

-- TODO [Confirm purpose of remark "Use the &lt;sup&gt; tag to reference external sources, e.g. [Meyer's recipe for tomato soup](http://www.finecooking.com/recipes/meyers-classic-tomato-soup.aspx "Meyer's Recipe for Tomato Soup")."] --

-- TODO [Add content on static analysis of "Testing for Local File Inclusion in WebViews" with source code] --


#### Dynamic Analysis

-- TODO [Describe how to test for this issue "Testing for Local File Inclusion in WebViews" by running and interacting with the app. This can include everything from simply monitoring network traffic or aspects of the app’s behavior to code injection, debugging, instrumentation, etc.] --

#### Remediation

-- TODO [Describe the best practices that developers should follow to prevent this issue "Testing for Local File Inclusion in WebViews".] --

#### References

##### OWASP Mobile Top 10 2016
* M7 - Client Code Quality - https://www.owasp.org/index.php/Mobile_Top_10_2016-M7-Poor_Code_Quality

##### OWASP MASVS
- V6.7: "The app does not load user-supplied local resources into WebViews."

##### CWE
-- TODO [Add relevant CWE for "Testing for Local File Inclusion in WebViews"] --

##### Info
- [1] Meyer's Recipe for Tomato Soup - http://www.finecooking.com/recipes/meyers-classic-tomato-soup.aspx

##### Tools
-- TODO [Add relevant tools for "Testing for Local File Inclusion in WebViews"] --



### Testing Whether JavaScript Can Access Native Methods


#### Overview

-- TODO [Provide a general description of the issue .] --

#### Static Analysis

-- TODO [Describe how to assess this given either the source code or installer package (APK/IPA/etc.), but without running the app. Tailor this to the general situation (e.g., in some situations, having the decompiled classes is just as good as having the original source, in others it might make a bigger difference). If required, include a subsection about how to test with or without the original sources.] --

-- TODO [Confirm purpose of remark "Use the &lt;sup&gt; tag to reference external sources, e.g. [Meyer's recipe for tomato soup](http://www.finecooking.com/recipes/meyers-classic-tomato-soup.aspx "Meyer's Recipe for Tomato Soup")."] --

-- TODO [Add content on static analysis of "Testing for Local File Inclusion in WebViews" with source code] --


#### Dynamic Analysis

-- TODO [Describe how to test for this issue "Testing for Local File Inclusion in WebViews" by running and interacting with the app. This can include everything from simply monitoring network traffic or aspects of the app’s behavior to code injection, debugging, instrumentation, etc.] --

#### Remediation

-- TODO [Describe the best practices that developers should follow to prevent this issue "Testing for Local File Inclusion in WebViews".] --

#### References

##### OWASP Mobile Top 10 2016
* M7 - Client Code Quality - https://www.owasp.org/index.php/Mobile_Top_10_2016-M7-Poor_Code_Quality

##### OWASP MASVS
-- TODO

##### CWE
-- TODO [Add relevant CWE for "Testing for Local File Inclusion in WebViews"] --

##### Info
- [1] Meyer's Recipe for Tomato Soup - http://www.finecooking.com/recipes/meyers-classic-tomato-soup.aspx

##### Tools
-- TODO [Add relevant tools for "Testing for Local File Inclusion in WebViews"] --



### Testing Object Persistence

#### Overview

-- TODO [Add overview for "Testing Object Serialization"] --

#### Static Analysis

-- TODO [Describe how to assess this given either the source code or installer package (APK/IPA/etc.), but without running the app. Tailor this to the general situation (e.g., in some situations, having the decompiled classes is just as good as having the original source, in others it might make a bigger difference). If required, include a subsection about how to test with or without the original sources.] --

-- TODO [Confirm purpose of remark "Use the &lt;sup&gt; tag to reference external sources, e.g. [Meyer's recipe for tomato soup](http://www.finecooking.com/recipes/meyers-classic-tomato-soup.aspx "Meyer's Recipe for Tomato Soup")."] --

-- TODO [Add content on static analysis of "Testing Object Serialization" with source code] --

#### Dynamic Analysis

-- TODO [Describe how to test for this issue "Testing Object Serialization" by running and interacting with the app. This can include everything from simply monitoring network traffic or aspects of the app’s behavior to code injection, debugging, instrumentation, etc.] --

#### Remediation

-- TODO [Describe the best practices that developers should follow to prevent this issue "Testing Object Serialization".] --

#### References

##### OWASP Mobile Top 10 2016
* M7 - Client Code Quality - https://www.owasp.org/index.php/Mobile_Top_10_2016-M7-Poor_Code_Quality

##### OWASP MASVS
* V6.9: "Object serialization, if any, is implemented using safe serialization APIs."

##### CWE
-- TODO [Add relevant CWE for "Testing Object Serialization"] --

##### Info
* [1] Update Security Provider - https://developer.android.com/training/articles/security-gms-provider.html

##### Tools
-- TODO [Add relevant tools for "Testing Object Serialization"] --



### Testing Jailbreak Detection

#### Overview

iOS implements containerization so that each app is restricted to its own sandbox. A regular app cannot access files outside its dedicated data directories, and access to system APIs is restricted via app privileges. As a result, an app’s sensitive data as well as the integrity of the OS is guaranteed under normal conditions. However, when an adversary gains root access to the mobile operating system, the default protections can be bypassed completely.

The risk of malicious code running as root is higher on jailbroken devices, as many of the default integrity checks are disabled. Developers of apps that handle highly sensitive data should therefore consider implementing checks that either prevent the app from running under these conditions, or at least warn the user about the increased risks.

#### Static Analysis

Look for a function with a name like isJailBroken in the code. If none of these are available, look for code checking for the following:
1. Existence of files (such as anything with cydia or substrate in the name (such as `/private/var/lib/cydia or /Library/MobileSubstrate/MobileSubstrate.dylib`), `/var/lib/apt, /bin/bash, /usr/sbin/sshd, sftp`, etc). In swift this is done with the `FileManager.default.fileExists(atPath: filePath)` function and objective-c uses `[NSFileManager defaultManager] fileExistsAtPath:filePath`, so grepping for fileExists should show you a good list.
2. Changes of directory permissions (ie being able to write to a file outside the apps own directory - common examples are `/, /private, /lib, /etc, /System, /bin, /sbin, /cores, /etc`). /private and / seem to be the most commonly used for testing.

	2.1 Check actual permissions themselves: Swift uses `NSFilePosixPermissions` and objective-c uses `directoryAttributes`, so grep for these.

	2.2 Check if you can write a file: Swift and objective-c both use the key words `write` and `create` for file and directory writing and creation. So grep for this and pipe to a grep for `/private` (or others) to get a reference.
3. Checking size of `/etc/fstab` - a lot of tools modify this file, but this method is uncommon as an update from apple may break this check.
4. Creation of symlinks due to the jailbreak taking up space on the system partition. Look for references to `/Library/Ringtones,/Library/Wallpaper,/usr/arm-apple-darwin9,/usr/include,/usr/libexec,/usr/share,/Applications` in the code.


#### Dynamic Analysis

First try running on a jailbroken device and see what happens. If a jailbreak detection is implemented use [Cycript](http://www.cycript.org/ "cycript") to examine the methods for any obvious anti-Jailbreak type name (e.g. `isJailBroken`). Note this requires a jailbroken iOS device with Cycript installed and shell access (via ssh). Also, at time of writing, Cycript cannot manipulate native Swift code (but can still look at any Objective-C libraries that are called). To tell if the app is written in Swift use the [nm tool](https://developer.apple.com/legacy/library/documentation/Darwin/Reference/ManPages/man1/nm.1.html "nm tool"):

```
nm <appname> | grep swift
```
For an Objective-C only app there will be no output. However, it is still possible the app is mixed Swift and Objective-C.

```
cycript -p <AppName>
cy#[ObjectiveC.classes allKeys]
```

It is recommended you pipe this to a file, then search for something that sounds like a promising classname like jailbreak, startup, system, initial, load, etc. Once you have a candidate list the methods:

```
cy#printMethods(<classname>)
```

Again, you may want to pipe to a file and go through it for a promising sounding method (e.g. has jail or root in the title).

#### Remediation

For iOS jailbreaking, it is worth noting that a determined hacker (or tester!) could use Cycript's method swizzling to modify this function to always return true. Of course there are more complex implementations, but nearly all can be subverted - the idea is just to make it harder. As such the following is recommended:
1. Use more than one of the above methods to check if a device is jailbroken.
2. Call the class and method something that is not immediately obvious (but it well commented).
3. Use Swift instead of Objective-C.

#### References

##### OWASP Mobile Top 10 2016
* M8 - Code Tampering - https://www.owasp.org/index.php/Mobile_Top_10_2016-M8-Code_Tampering
* M9 - Reverse Engineering - https://www.owasp.org/index.php/Mobile_Top_10_2016-M9-Reverse_Engineering

##### OWASP MASVS
* V6.10: "The app detects whether it is being executed on a rooted or jailbroken device. Depending on the business requirement, users are warned, or the app is terminated if the device is rooted or jailbroken."

##### CWE
Not covered.

##### Tools

* cycript - http://www.cycript.org/<|MERGE_RESOLUTION|>--- conflicted
+++ resolved
@@ -20,14 +20,10 @@
 
 In a compiled application, you can find registered protocol handlers in a `Info.plist` file under the `CFBundleURLTypes` and then under `CFBundleURLSchemes` key. To find out an URL structure, you can simply use `strings` or `Hooper` program, e.g.
 
-<<<<<<< HEAD
 ```sh
 $ strings <yourapp> | grep "myURLscheme://"
 ```
 > Please note that you should firstly decrypt an application (e.g. using [Clutch] (https://github.com/KJCracks/Clutch) if you want to read a binary.
-=======
-<!-- TODO [Confirm purpose of remark "Use the &lt;sup&gt; tag to reference external sources, e.g. [Meyer's recipe for tomato soup](http://www.finecooking.com/recipes/meyers-classic-tomato-soup.aspx "Meyer's Recipe for Tomato Soup")."] -->
->>>>>>> ec591377
 
 Once you know, what an URL structure is, you should try fuzzing an URL to force an application to perform some malicious action. 
 
