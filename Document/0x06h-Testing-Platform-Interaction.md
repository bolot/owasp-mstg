## Testing Platform Interaction on iOS

### Testing Custom URL Schemes

#### Overview

In contrast to Android's rich Inter-Process Communication (IPC) capability, iOS offers few options for communication between apps. In fact, there's no way for apps to communicate directly. Instead, Apple offers [two types of indirect communication](https://developer.apple.com/library/content/documentation/iPhone/Conceptual/iPhoneOSProgrammingGuide/Inter-AppCommunication/Inter-AppCommunication.html): file transfer through AirDrop and custom URL schemes.

Custom URL schemes allow apps to communicate via a custom protocol. An app must declare support for the scheme and handle incoming URLs that use the scheme. Once the URL scheme is registered, other apps can open the app that registered the scheme, and pass parameters by creating appropriately formatted URLs and opening them with the `openURL` method.

Security issues arise when an app processes calls to its URL scheme without properly validating the URL and its parameters and when users aren't prompted for confirmation before triggering an important action.

One example is the following [bug in the Skype Mobile app](http://www.dhanjani.com/blog/2010/11/insecure-handling-of-url-schemes-in-apples-ios.html), discovered in 2010: The Skype app registered the `skype://` protocol handler, which allowed other apps to trigger calls to other Skype users and phone numbers. Unfortunately, Skype didn't ask users for permission before placing the calls, so any app could call arbitrary numbers without the user's knowledge.

Attackers exploited this vulnerability by putting an invisible `<iframe src="skype://xxx?call"></iframe>` (where `xxx` was replaced by a premium number), so any Skype user who inadvertently visited a malicious website called the premium number.

#### Static Analysis

The first step to test custom URL schemes is finding out whether an application registers any protocol handlers. This information is in the file `info.plist` in the application sandbox folder. To view registered protocol handlers, simply open a project in Xcode, go to the `Info` tab, and open the `URL Types` section, presented in the screenshot below.

![Document Overview](Images/Chapters/0x06h/URL_scheme.png)

Next, determine how a URL path is built and validated. The method [`openURL`](https://developer.apple.com/documentation/uikit/uiapplication/1648685-openurl?language=objc) is responsible for handling user URLs. Look for implemented controls: how URLs are validated (the input it accepts) and whether it needs user permission when using the custom URL schema?

In a compiled application, registered protocol handlers are found in the file `Info.plist`. To find a URL structure, look for uses of the `CFBundleURLSchemes` key using `strings` or `Hopper`:

```sh
$ strings <yourapp> | grep "myURLscheme://"
```

#### Dynamic Analysis

Once you've identified the custom URL schemes the app has registered, open the URLs on Safari and observe how the app behaves.

If the app parses parts of the URL, you can perform input fuzzing to detect memory corruption bugs. For this you can use [IDB](http://www.idbtool.com/):

- Start IDB, connect to your device and select the target app. You can find details in the [IDB documentation](http://www.idbtool.com/documentation/setup.html). 
- Go to the `URL Handlers` section. In `URL schemes`, click `Refresh` , and on the left you'll find a list of all custom schemes defined in the app being tested. You can load these schemes by clicking `Open`, on the right side. By simply opening a blank URI scheme (e.g., opening `myURLscheme://`), you can discover hidden functionality (e.g., a debug window) and bypass local authentication.
- To find out whether custom URI schemes contain any bugs, try to fuzz them. In the `URL Handlers` section, go to the `Fuzzer` tab. On the left side default IDB payloads are listed. The [FuzzDB](https://github.com/fuzzdb-project/fuzzdb) project offers fuzzing dictionaries. Once your payload list is ready, go to the `Fuzz Template` section in the left bottom panel and define a template. Use `$@$` to define an injection point, for example:

```sh
myURLscheme://$@$
```

While the URL scheme is being fuzzed, watch the logs (in Xcode, go to `Window -> Devices ->` *click on your device* `->` *bottom console contains logs*) to observe the impact of each payload. The history of used payloads is on the right side of the IDB `Fuzzer` tab .

#### Remediation

You should carefully validate any URL before calling it. You can whitelist applications which may be opened via the registered protocol handler. Prompting users to confirm the URL-invoked action is another helpful control.

#### References

##### OWASP Mobile Top 10 2016
- M7 - Client Code Quality - https://www.owasp.org/index.php/Mobile_Top_10_2016-M7-Poor_Code_Quality

##### OWASP MASVS
- V6.3: "The app does not export sensitive functionality via custom URL schemes unless they are properly protected."

##### CWE
- CWE-939: Improper Authorization in Handler for Custom URL Scheme

##### Tools
- IDB - http://www.idbtool.com/


### Testing iOS WebViews

#### Overview

WebViews are in-app browser components for displaying interactive web content. They can be used to embed web content directly into an app's user interface. 

iOS WebViews support JavaScript execution by default, so script injection and cross-site scripting attacks can affect them. Starting from iOS version 7.0, Apple also introduced APIs that allow communication between the JavaScript runtime in the WebView and the native Swift or Objective-C app. If these APIs are used carelessly, important functionality might be exposed to attackers who manage to inject malicious script into the WebView (e.g., through a successful cross-site scripting attack).

Besides potential script injection, there's another fundamental WebViews security issue: the WebKit libraries packaged with iOS don't get updated out-of-band like the Safari web browser. Therefore, newly discovered WebKit vulnerabilities remain exploitable until the next full iOS update [#THIEL].

#### Static Analysis

Look out for usages of the following components that implement WebViews:

- [UIWebView](https://developer.apple.com/reference/uikit/uiwebview "UIWebView reference documentation") (for iOS versions 7.1.2 and older)
- [WKWebView](https://developer.apple.com/reference/webkit/wkwebview "WKWebView reference documentation") (for iOS in version 8.0 and later) 
- [SFSafariViewController](https://developer.apple.com/documentation/safariservices/sfsafariviewcontroller)

`UIWebView` is deprecated and should not be used. Make sure that either `WKWebView` or `SafariViewController` are used to embed web content:

- `WKWebView` is the appropriate choice for extending app functionality, controlling displayed content  (i.e., prevent the user from navigating to arbitrary URLs), and customizing.
- `SafariViewController` should be used to provide a generalized web viewing experience. Note that `SafariViewController` shares cookies and other website data with Safari. 

`WKWebView` comes with several security advantages over `UIWebView`:

- The `JavaScriptEnabled` property can be used to completely disable JavaScipt in the WKWebView. This prevents all script injection flaws. 
- The `JavaScriptCanOpenWindowsAutomatically` can be used to prevent JavaScript from opening new windows, such as pop-ups. 
- the `hasOnlySecureContent` property can be used to verify resources loaded by the WebView are retrieved through encrypted connections.
- WKWebView implements out-of-process rendering, so memory corruption bugs won't affect the main app process.

##### JavaScript Configuration

As a best practice, disable JavaScript in a `WKWebView` unless it is explicitly required. The following code sample shows a sample configuration.

```objective-c
#import "ViewController.h"
#import <WebKit/WebKit.h>
@interface ViewController ()<WKNavigationDelegate,WKUIDelegate>
@property(strong,nonatomic) WKWebView *webView;
@end

@implementation ViewController

- (void)viewDidLoad {

    NSURL *url = [NSURL URLWithString:@"http://www.example.com/"];
    NSURLRequest *request = [NSURLRequest requestWithURL:url];
    WKPreferences *pref = [[WKPreferences alloc] init];

    //Disable javascript execution:
    [pref setJavaScriptEnabled:NO];
    [pref setJavaScriptCanOpenWindowsAutomatically:NO];

    WKWebViewConfiguration *conf = [[WKWebViewConfiguration alloc] init];
    [conf setPreferences:pref];
    _webView = [[WKWebView alloc]initWithFrame:CGRectMake(self.view.frame.origin.x,85, self.view.frame.size.width, self.view.frame.size.height-85) configuration:conf] ;
    [_webView loadRequest:request];
    [self.view addSubview:_webView];

}
```

JavaScript cannot be disabled in `SafariViewController` (this is one of the reason why you should recommend usage of `WKWebView` when the goal is extending the app's user interface).

##### Exposure of Native Objects

Both `UIWebView` and `WKWebView` provide a means of communication between the WebView and the native app. Any important data or native functionality exposed to the WebView JavaScript engine would also be accessible to rogue JavaScript running in the WebView. 

###### UIWebView

<<<<<<< HEAD
Since iOS 7, the JavaScriptCore framework provides an Objective-C wrapper to the WebKit JavaScript engine. This makes it possible to execute JavaScript from Swift and Objective-C, as well as making Objective-C and Swift objects accessible from the JavaScript runtime.
=======
Since iOS 7, the JavaScriptCore framework has provided an Objective-C wrapper for the WebKit JavaScript engine. This makes executing JavaScript with Swift and Objective-C possible and makes Objective-C and Swift objects accessible from the JavaScript runtime. If native functionality is carelessly exposed, it could be accessed by an attacker who manages to inject JavaScript into the WebView.
>>>>>>> 18a91b97

A JavaScript execution environment is represented by a `JSContext` object. Look out for code that maps native objects to the `JSContext` associated with a WebView. In Objective-C, the `JSContext` associated with a `UIWebView` is obtained as follows:

``objective-c
[webView valueForKeyPath:@"documentView.webView.mainFrame.javaScriptContext"]
``

- Objective-C blocks. When an Objective-C block is assigned to an identifier in a JSContext, JavaScriptCore automatically wraps the block in a JavaScript function;
- JSExport protocol: Properties, instance methods, and class methods declared in a JSExport-inherited protocol are mapped to JavaScript objects that are available to all JavaScript code. Modifications of objects that are in the JavaScript environment are reflected in the native environment.

Note that only class members defined in the `JSExport` protocol are made accessible to JavaScript code.

###### WKWebView

<<<<<<< HEAD
In contrast to `UIWebView`, it is not possible to directly reference the `JSContext` of a `WKWebView`. Instead, communication is implemented using a messaging system. JavaScript code can send messages back to the native app using the 'postMessage' method:
=======
In contrast to `UIWebView`, directly referencing the `JSContext` of a `WKWebView` is impossible. 
>>>>>>> 18a91b97


```javascript
window.webkit.messageHandlers.myHandler.postMessage()
````

The `postMessage` API automatically serializes JavaScript objects into native Objective-C or Swift objects. Message Handler are configured using the `addScriptMessageHandler` method.


##### Local File Inclusion

WebViews can load content remotely and locally from the app data directory. If the content is loaded locally, users should not be able to change the filename or path from which the file is loaded, and they shouldn't be able to edit the loaded file.

Check the source code for WebViews usage. If you can identify a WebView instance, check whether any local files have been loaded ("example_file.html" in the below example).

```objective-c
- (void)viewDidLoad
{
    [super viewDidLoad];
    WKWebViewConfiguration *configuration = [[WKWebViewConfiguration alloc] init];
        
    self.webView = [[WKWebView alloc] initWithFrame:CGRectMake(10, 20, CGRectGetWidth([UIScreen mainScreen].bounds) - 20, CGRectGetHeight([UIScreen mainScreen].bounds) - 84) configuration:configuration];
    self.webView.navigationDelegate = self;
    [self.view addSubview:self.webView];
    
    NSString *filePath = [[NSBundle mainBundle] pathForResource:@"example_file" ofType:@"html"];
    NSString *html = [NSString stringWithContentsOfFile:filePath encoding:NSUTF8StringEncoding error:nil];
    [self.webView loadHTMLString:html baseURL:[NSBundle mainBundle].resourceURL];
}
```

Check the `baseURL` for dynamic parameters that can be manipulated (leading to local file inclusion).

#### Dynamic Analysis

To simulate an attack, inject your own JavaScript into the WebView with an interception proxy. Attempt to access local storage and any native methods and properties that might be exposed to the JavaScript context.

In a real-world scenario, JavaScript can only be injected through a permanent backend Cross-Site Scripting vulnerability or a man-in-the-middle attack. See the OWASP [XSS cheat sheet](https://www.owasp.org/index.php/XSS_(Cross_Site_Scripting\)\_Prevention_Cheat_Sheet "XSS (Cross Site Scripting) Prevention Cheat Sheet") and the chapter "Testing Network Communication" for more information.

#### References

##### OWASP Mobile Top 10 2016

- M7 - Client-Side Injection - https://www.owasp.org/index.php/Mobile_Top_10_2016-M7-Poor_Code_Quality

##### OWASP MASVS

- V6.5: "JavaScript is disabled in WebViews unless explicitly required."

##### CWE

- CWE-79 - Improper Neutralization of Input During Web Page Generation https://cwe.mitre.org/data/definitions/79.html

##### Info

- [#THIEL] Thiel, David. iOS Application Security: The Definitive Guide for Hackers and Developers (Kindle Locations 3394-3399). No Starch Press. Kindle Edition. 

<|MERGE_RESOLUTION|>--- conflicted
+++ resolved
@@ -133,11 +133,7 @@
 
 ###### UIWebView
 
-<<<<<<< HEAD
 Since iOS 7, the JavaScriptCore framework provides an Objective-C wrapper to the WebKit JavaScript engine. This makes it possible to execute JavaScript from Swift and Objective-C, as well as making Objective-C and Swift objects accessible from the JavaScript runtime.
-=======
-Since iOS 7, the JavaScriptCore framework has provided an Objective-C wrapper for the WebKit JavaScript engine. This makes executing JavaScript with Swift and Objective-C possible and makes Objective-C and Swift objects accessible from the JavaScript runtime. If native functionality is carelessly exposed, it could be accessed by an attacker who manages to inject JavaScript into the WebView.
->>>>>>> 18a91b97
 
 A JavaScript execution environment is represented by a `JSContext` object. Look out for code that maps native objects to the `JSContext` associated with a WebView. In Objective-C, the `JSContext` associated with a `UIWebView` is obtained as follows:
 
@@ -152,12 +148,7 @@
 
 ###### WKWebView
 
-<<<<<<< HEAD
 In contrast to `UIWebView`, it is not possible to directly reference the `JSContext` of a `WKWebView`. Instead, communication is implemented using a messaging system. JavaScript code can send messages back to the native app using the 'postMessage' method:
-=======
-In contrast to `UIWebView`, directly referencing the `JSContext` of a `WKWebView` is impossible. 
->>>>>>> 18a91b97
-
 
 ```javascript
 window.webkit.messageHandlers.myHandler.postMessage()
