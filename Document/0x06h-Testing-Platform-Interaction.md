--- conflicted
+++ resolved
@@ -183,49 +183,6 @@
 
 - [#THIEL] Thiel, David. iOS Application Security: The Definitive Guide for Hackers and Developers (Kindle Locations 3394-3399). No Starch Press. Kindle Edition. 
 
-<<<<<<< HEAD
-
-### Testing Object Persistence
-
-#### Overview
-
--- TODO [Add overview for "Testing Object Serialization"] --
-
-#### Static Analysis
-
--- TODO [Describe how to assess this given either the source code or installer package (APK/IPA/etc.), but without running the app. Tailor this to the general situation (e.g., in some situations, having the decompiled classes is just as good as having the original source, in others it might make a bigger difference). If required, include a subsection about how to test with or without the original sources.] --
-
--- TODO [Add content on static analysis of "Testing Object Serialization" with source code] --
-
-#### Dynamic Analysis
-
--- TODO [Describe how to test for this issue "Testing Object Serialization" by running and interacting with the app. This can include everything from simply monitoring network traffic or aspects of the app’s behavior to code injection, debugging, instrumentation, etc.] --
-
-#### Remediation
-
--- TODO [Describe the best practices that developers should follow to prevent this issue "Testing Object Serialization".] --
-
-#### References
-
-##### OWASP Mobile Top 10 2016
-
-- M7 - Client Code Quality - https://www.owasp.org/index.php/Mobile_Top_10_2016-M7-Poor_Code_Quality
-
-##### OWASP MASVS
-
-- V6.8: "Object serialization, if any, is implemented using safe serialization APIs."
-
-##### CWE
-
--- TODO [Add relevant CWE for "Testing Object Serialization"] --
-
-##### Tools
-
--- TODO [Add relevant tools for "Testing Object Serialization"] --
-
-
-=======
->>>>>>> 9bfc7a1d
 
 ### Testing Jailbreak Detection
 
