## Testing Platform Interaction on Android

### Testing App Permissions

#### Overview

Android assigns every installed app with a distinct system identity (Linux user ID and group ID). Because each Android app operates in a process sandbox, apps must explicitly request access to resources and data outside their sandbox. They request this access by declaring the permissions they need to use certain system data and features. Depending on how sensitive or critical the data or feature is, Android system will grant the permission automatically or ask the user to approve the request.

Android permissions are classified in four different categories based on the protection level it offers.

* **Normal**: This permission gives apps access to isolated application-level features, with minimal risk to other apps, the user or the system. It is granted during the installation of the App. If no protection level is specified, normal is the default value. Example: `android.permission.INTERNET`
* **Dangerous**: This permission usually gives the app control over user data or control over the device that impacts the user. This type of permission may not be granted at installation time, leaving it to the user to decide whether the app should have the permission or not. Example: `android.permission.RECORD_AUDIO`
* **Signature**: This permission is granted only if the requesting app was signed with the same certificate as the app that declared the permission. If the signature matches, the permission is automatically granted. Example: `android.permission.ACCESS_MOCK_LOCATION`
* **SystemOrSignature**: Permission only granted to applications embedded in the system image or that were signed using the same certificate as the application that declared the permission. Example: `android.permission.ACCESS_DOWNLOAD_MANAGER`

A full list of all Android Permissions can be found in the developer documentation<sup>[1]</sup>.

**Custom Permissions**

Android allow apps to expose their services/components to other apps and custom permissions are required to restrict which app can access the exposed component. Custom permission can be defined in `AndroidManifest.xml`, by creating a permission tag with two mandatory attributes:
* `android:name` and
* `android:protectionLevel`.

It is crucial to create custom permission that adhere to the _Principle of Least Privilege_: permission should be defined explicitly for its purpose with meaningful and accurate label and description.

Below is an example of a custom permission called `START_MAIN_ACTIVITY` that is required when launching the `TEST_ACTIVITY` Activity.

The first code block defines the new permission which is self-explanatory. The label tag is a summary of the permission and description is a more detailed description of the summary. The protection level can be set based on the types of permission it is granting.
Once you have defined your permission, it can be enforced on the component by specifying it in the application’s manifest. In our example, the second block is the component that we are going to restrict with the permission we created. It can be enforced by adding the `android:permission` attributes.

```xml
<permission android:name="com.example.myapp.permission.START_MAIN_ACTIVITY"
        android:label="Start Activity in myapp"
        android:description="Allow the app to launch the activity of myapp app, any app you grant this permission will be able to launch main activity by myapp app."
        android:protectionLevel="normal" />

<activity android:name="TEST_ACTIVITY"
    android:permission="com.example.myapp.permission.START_MAIN_ACTIVITY">
    <intent-filter>
        <action android:name="android.intent.action.MAIN" />
        <category android:name="android.intent.category.LAUNCHER"/>
     </intent-filter>
</activity>
```

Now that the new permission `START_MAIN_ACTIVTY` is created, apps can request it using the `uses-permission` tag in the `AndroidManifest.xml` file. Any application can now launch the `TEST_ACTIVITY` if it is granted with the custom permission `START_MAIN_ACTIVITY`.

```xml
<uses-permission android:name=“com.example.myapp.permission.START_MAIN_ACTIVITY”/>
```

#### Static Analysis

**Android Permissions**

Permissions should be checked if they are really needed within the App. For example in order for an Activity to load a web page into a WebView the `INTERNET` permission in the Android Manifest file is needed.

```xml
<uses-permission android:name="android.permission.INTERNET" />
```

It is always recommended to run through the permissions with the developer together to identify the intention of every permission set and remove those that are not needed.

Alternatively, Android Asset Packaging tool can be used to examine permissions.

```bash
$ aapt d permissions com.owasp.mstg.myapp
uses-permission: android.permission.WRITE_CONTACTS
uses-permission: android.permission.CHANGE_CONFIGURATION
uses-permission: android.permission.SYSTEM_ALERT_WINDOW
uses-permission: android.permission.INTERNAL_SYSTEM_WINDOW
```

**Custom Permissions**

Apart from enforcing custom permissions via application manifest file, it can also be enforced programmatically. This is not recommended as this can lead to permission leaking and perform an unauthorized operation. This can be verified by inspecting whether if all defined custom permissions were enforced in the android manifest file.

```java
int canProcess = checkCallingOrSelfPermission(“com.example.perm.READ_INCOMING_MSG”);
if (canProcess != PERMISSION_GRANTED)
throw new SecurityException();
```

#### Dynamic Analysis

Permissions of applications installed on a device can be retrieved using the Android security assessment framework Drozer. The following extract demonstrates how to examine the permissions used by an application, in addition to the the custom permissions defined by the app:

```bash
dz> run app.package.info  -a com.android.mms.service
Package: com.android.mms.service
  Application Label: MmsService
  Process Name: com.android.phone
  Version: 6.0.1
  Data Directory: /data/user/0/com.android.mms.service
  APK Path: /system/priv-app/MmsService/MmsService.apk
  UID: 1001
  GID: [2001, 3002, 3003, 3001]
  Shared Libraries: null
  Shared User ID: android.uid.phone
  Uses Permissions:
  - android.permission.RECEIVE_BOOT_COMPLETED
  - android.permission.READ_SMS
  - android.permission.WRITE_SMS
  - android.permission.BROADCAST_WAP_PUSH
  - android.permission.BIND_CARRIER_SERVICES
  - android.permission.BIND_CARRIER_MESSAGING_SERVICE
  - android.permission.INTERACT_ACROSS_USERS
  Defines Permissions:
  - None
```

When Android applications expose IPC components to other applications, they can define permissions to limit access to the component to certain applications. To communicate with a component protected by a `normal` or `dangerous` permission, Drozer can be rebuilt to contain the required permission:

```
$ drozer agent build  --permission android.permission.REQUIRED_PERMISSION
```

Note that this method cannot be used for `signature` level permissions, as Drozer would need to be signed by the same certificate as the target application.

#### Remediation

Only permissions that are needed within the app should be requested in the Android Manifest file and all other permissions should be removed.

Developers should take care to secure sensitive IPC components with the `signature` protection level, which will only allow applications signed with the same certificate to access the component.

#### References

##### OWASP Mobile Top 10 2016
* M1 - Improper Platform Usage - https://www.owasp.org/index.php/Mobile_Top_10_2016-M1-Improper_Platform_Usage

##### OWASP MASVS
* V6.1: "The app only requires the minimum set of permissions necessary."

##### CWE
* CWE-250 - Execution with Unnecessary Privileges

##### Info
* [1] Android Permissions - https://developer.android.com/guide/topics/permissions/requesting.html
* [2] Custom Permissions - https://developer.android.com/guide/topics/permissions/defining.html
* [3] An In-Depth Introduction to the Android Permission Model - https://www.owasp.org/images/c/ca/ASDC12-An_InDepth_Introduction_to_the_Android_Permissions_Modeland_How_to_Secure_MultiComponent_Applications.pdf
* [4] Android Permissions - https://developer.android.com/reference/android/Manifest.permission.html#ACCESS_LOCATION_EXTRA_COMMANDS

##### Tools
* AAPT - http://elinux.org/Android_aapt
* Drozer - https://github.com/mwrlabs/drozer


### Testing Input Validation and Sanitization

#### Overview

Android apps can expose functionality to:
* other apps via IPC mechanisms like Intents, Binders, Android Shared Memory (ASHMEM) or BroadcastReceivers,
* through custom URL schemes (which are part of Intents) and
* the user via the user interface.

All input that is coming from these different sources cannot be trusted and need to be validated and/or sanitized. Validation ensures that only data is processed that the app is expecting. If validation is not enforced any input can be sent to the app, which might allow an attacker or malicious app to exploit vulnerable functionalities within the app.

#### Static Analysis

The source code should be checked if any functionality of the app is exposed, through:
* Custom URL schemes: check also the test case "Testing Custom URL Schemes"
* IPC Mechanisms (Intents, Binders, Android Shared Memory (ASHMEM) or BroadcastReceivers): check also the test case "Testing Whether Sensitive Data Is Exposed via IPC Mechanisms"
* User interface

An example for a vulnerable IPC mechanisms is listed below.

_ContentProviders_ can be used to access database information, while services can be probed to see if they return data. If data is not validated properly the content provider might be prone to SQL injection when others apps are interacting with it. See the following vulnerable implementation of a _ContentProvider_:

```xml
<provider
    android:name=".OMTG_CODING_003_SQL_Injection_Content_Provider_Implementation"
    android:authorities="sg.vp.owasp_mobile.provider.College">
</provider>
```

The `AndroidManifest.xml` above defines a content provider that is exported and therefore available for all other apps. . In the `OMTG_CODING_003_SQL_Injection_Content_Provider_Implementation.java` class the `query` function need to be inspected to detect if any sensitive information is leaked:

```java
@Override
public Cursor query(Uri uri, String[] projection, String selection,String[] selectionArgs, String sortOrder) {
    SQLiteQueryBuilder qb = new SQLiteQueryBuilder();
    qb.setTables(STUDENTS_TABLE_NAME);

    switch (uriMatcher.match(uri)) {
        case STUDENTS:
            qb.setProjectionMap(STUDENTS_PROJECTION_MAP);
            break;

        case STUDENT_ID:
            // SQL Injection when providing an ID
            qb.appendWhere( _ID + "=" + uri.getPathSegments().get(1));
            Log.e("appendWhere",uri.getPathSegments().get(1).toString());
            break;

        default:
            throw new IllegalArgumentException("Unknown URI " + uri);
    }

    if (sortOrder == null || sortOrder == ""){
        /**
         * By default sort on student names
         */
        sortOrder = NAME;
    }
    Cursor c = qb.query(db,	projection,	selection, selectionArgs,null, null, sortOrder);

    /**
     * register to watch a content URI for changes
     */
    c.setNotificationUri(getContext().getContentResolver(), uri);
    return c;
}
```

The query statement would return all credentials when accessing `content://sg.vp.owasp_mobile.provider.College/students`. Prepared statements<sup>[4]</sup> need to be used to avoid the SQL injection, but ideally also input validation should be applied<sup>[3]</sup>.

#### Dynamic Analysis

The tester should test manually the input fields with strings like "' OR 1=1--'" if for example a local SQL injection vulnerability can be identified.

When being on a rooted device the command content can be used to query the data from a Content Provider. The following command is querying the vulnerable function described above.

```
content query --uri content://sg.vp.owasp_mobile.provider.College/students
```

The SQL injection can be exploited by using the following command. Instead of getting the record for Bob all data can be retrieved.

```
content query --uri content://sg.vp.owasp_mobile.provider.College/students --where "name='Bob') OR 1=1--''"
```

Even if the risk is only locally on the device itself, it is possible for malicious Apps to exploit this functionality through SQL injection. Also tools like Drozer can be used to automate such attacks to check for SQL Injection or Path Traversal, as described in section 3.5.4 of the Drozer User Guide<sup>[5]</sup>.

#### Remediation

All functions in the app that process data that is coming from external and through the UI should be validated.
* For input coming from the user interface Android Saripaar v2<sup>[1]</sup> can be used.
* For input coming from IPC or URL schemes a validation function should be created. For example like the following that is checking if the value is alphanumeric<sup>[2]</sup>.

```java
public boolean isAlphaNumeric(String s){
    String pattern= "^[a-zA-Z0-9]*$";
    return s.matches(pattern);
}
```

Alternatively to validation functions type conversion by using `Integer.parseInt()` should be considered for numbers. The OWASP Input Validation Cheat Sheet contains more information about this topic<sup>[3]</sup>

#### References

##### OWASP Mobile Top 10 2016
* M7 - Poor Code Quality - https://www.owasp.org/index.php/Mobile_Top_10_2016-M7-Poor_Code_Quality

##### OWASP MASVS
* V6.2: "All inputs from external sources and the user are validated and if necessary sanitized. This includes data received via the UI, IPC mechanisms such as intents, custom URLs, and network sources."

##### CWE
* CWE-20 - Improper Input Validation

##### Info
* [1] Android Saripaar v2 - https://github.com/ragunathjawahar/android-saripaar
* [2] Input Validation - https://stackoverflow.com/questions/11241690/regex-for-checking-if-a-string-is-strictly-alphanumeric
* [3] OWASP Input Validation Cheat Sheet - https://www.owasp.org/index.php/Input_Validation_Cheat_Sheet
* [4] OWASP SQL Injection Cheat Sheet - https://www.owasp.org/index.php/SQL_Injection_Prevention_Cheat_Sheet
* [5] Drozer User Guide - https://labs.mwrinfosecurity.com/assets/BlogFiles/mwri-drozer-user-guide-2015-03-23.pdf

##### Tools
* Drozer


### Testing Custom URL Schemes

#### Overview

Both Android and iOS allow inter-app communication through the use of custom URL schemes. These custom URLs allow other applications to perform specific actions within the application hosting the custom URL scheme. Much like a standard web URL that might start with `https://`, custom URIs can begin with any scheme prefix and usually define an action to take within the application and parameters for that action.

As a contrived example, consider: `sms://compose/to=your.boss@company.com&message=I%20QUIT!&sendImmediately=true`. Using something like this embedded as a link on a web page, when clicked by a victim on their mobile device, calling the custom URI with maliciously crafted parameters might trigger an SMS to be sent by the vulnerable SMS application with attacker defined content.

For any application, each of these custom URL schemes needs to be enumerated, and the actions they perform need to be tested.

#### Static Analysis

It should be investigated if custom URL schemes are defined. This can be done in the AndroidManifest file inside of an intent-filter element<sup>[1]</sup>.

```xml
<activity android:name=".MyUriActivity">
<<<<<<< HEAD
    <intent-filter>
        <action android:name="android.intent.action.VIEW" />
        <category android:name="android.intent.category.DEFAULT" />
        <category android:name="android.intent.category.BROWSABLE" />
        <data android:scheme="myapp" android:host="path" />
    </intent-filter>
</activity>
```
The example above is specifying a new URL called `myapp://`. The optioanl category BROWSABLE will allow your URIs to be openable from the browser.
=======
  <intent-filter>
      <action android:name="android.intent.action.VIEW" />
      <category android:name="android.intent.category.DEFAULT" />
      <category android:name="android.intent.category.BROWSABLE" />
      <data android:scheme="myapp" android:host="path" />
  </intent-filter>
</activity>

```
The example above is specifying a new URL scheme called `myapp://`. The category `brwoseable` will allow to open the URI within a browser.

Data can then be transmitted trough this new scheme, by using for example the following URI:  `myapp://path/to/what/i/want?keyOne=valueOne&keyTwo=valueTwo`. Code like the following can be used to retrieve the data:

```
Intent intent = getIntent();
if (Intent.ACTION_VIEW.equals(intent.getAction())) {
  Uri uri = intent.getData();
  String valueOne = uri.getQueryParameter("keyOne");
  String valueTwo = uri.getQueryParameter("keyTwo");
}
```
>>>>>>> 0384526b

#### Dynamic Analysis

To enumerate URL schemes within an application that can be called by a web browser, the Drozer module `scanner.activity.browsable` should be used:

```
dz> run scanner.activity.browsable -a com.google.android.apps.messaging
Package: com.google.android.apps.messaging
  Invocable URIs:
    sms://
    mms://
  Classes:
    com.google.android.apps.messaging.ui.conversation.LaunchConversationActivity
```

Custom URL schemes can be called using the Drozer module `app.activity.start`:

```
dz> run app.activity.start  --action android.intent.action.VIEW --data-uri "sms://0123456789"
```

When calling a defined schema (myapp://someaction/?var0=str&var1=string), it might be used to send data to the app as in the example below.

```Java
Intent intent = getIntent();
if (Intent.ACTION_VIEW.equals(intent.getAction())) {
  Uri uri = intent.getData();
  String valueOne = uri.getQueryParameter("var0");
  String valueTwo = uri.getQueryParameter("var1");
}
```


#### Remediation

Defining your own URL scheme should be avoided. If it is needed to call an intent via an URL, it should be considered to use toUri()<sup>[2] [3]</sup>.

Data coming in through URL schemes, which is processed by the app should also be validated, as described in the test case "Testing Input Validation and Sanitization".

#### References

##### OWASP Mobile Top 10 2016
* M1 - Improper Platform Usage - https://www.owasp.org/index.php/Mobile_Top_10_2016-M1-Improper_Platform_Usage

##### OWASP MASVS
* V6.3: "The app does not export sensitive functionality via custom URL schemes, unless these mechanisms are properly protected."

##### CWE
N/A

##### Info
<<<<<<< HEAD
- [1] Custom URL scheme - https://developer.android.com/guide/components/intents-filters.html#DataTest
- [2] Intent.toUI() - https://developer.android.com/reference/android/content/Intent.html#toUri%28int%29
- [3] How to register URL namespace  -  https://stackoverflow.com/questions/2430045/how-to-register-some-url-namespace-myapp-app-start-for-accessing-your-progr/2430468#2430468
=======
* [1] Custom URL scheme - https://developer.android.com/guide/components/intents-filters.html#DataTest
* [2] How to build your URL scheme on Android - https://stackoverflow.com/questions/2448213/how-to-implement-my-very-own-uri-scheme-on-android
>>>>>>> 0384526b

##### Tools
* Drozer - https://github.com/mwrlabs/drozer



### Testing For Sensitive Functionality Exposure Through IPC

#### Overview

-- TODO [Provide a general description of the issue.] --

#### Static Analysis

-- TODO [Describe how to assess this given either the source code or installer package (APK/IPA/etc.), but without running the app. Tailor this to the general situation (e.g., in some situations, having the decompiled classes is just as good as having the original source, in others it might make a bigger difference). If required, include a subsection about how to test with or without the original sources.] --

-- TODO [Clarify purpose of "Use the &lt;sup&gt; tag to reference external sources, e.g. Meyer's recipe for tomato soup<sup>[1]</sup>."] --

-- TODO [Add content for "Testing For Sensitive Functionality Exposure Through IPC" with source code] --

#### Dynamic Analysis

IPC components can be enumerated using Drozer. To list all exported IPC components, the module `app.package.attacksurface` should be used:

```
dz> run app.package.attacksurface com.mwr.example.sieve
Attack Surface:
  3 activities exported
  0 broadcast receivers exported
  2 content providers exported
  2 services exported
    is debuggable
```

##### Activities

To list activities exported by an application the module `app.activity.info` should be used. Specify the target package with `-a` or leave blank to target all apps on the device:

```
dz> run app.activity.info -a com.mwr.example.sieve
Package: com.mwr.example.sieve
  com.mwr.example.sieve.FileSelectActivity
    Permission: null
  com.mwr.example.sieve.MainLoginActivity
    Permission: null
  com.mwr.example.sieve.PWList
    Permission: null  
```

By enumerating activities in the vulnerable password manager "Sieve"<sup>[1]</sup>, the activity `com.mwr.example.sieve.PWList` is found to be exported with no required permissions. It is possible to use the module `app.activity.start` to launch this activity.

```
dz> run app.activity.start --component com.mwr.example.sieve com.mwr.example.sieve.PWList
```

Since the activity was called directly, the login form protecting the password manager was bypassed, and the data contained within the password manager could be accessed.

##### Services

Services can be enumerated using the Drozer module `app.service.info`:

```
dz> run app.service.info -a com.mwr.example.sieve
Package: com.mwr.example.sieve
  com.mwr.example.sieve.AuthService
    Permission: null
  com.mwr.example.sieve.CryptoService
    Permission: null
```

To communicate with a service, static analysis must first be used to identify the required inputs. By reversing the target application we can see the service `AuthService` provides functionality to change the password and PIN protecting the target app.

```
   public void handleMessage(Message msg) {
            AuthService.this.responseHandler = msg.replyTo;
            Bundle returnBundle = msg.obj;
            int responseCode;
            int returnVal;
            switch (msg.what) {
                ...
                case AuthService.MSG_SET /*6345*/:
                    if (msg.arg1 == AuthService.TYPE_KEY) /*7452*/ {
                        responseCode = 42;
                        if (AuthService.this.setKey(returnBundle.getString("com.mwr.example.sieve.PASSWORD"))) {
                            returnVal = 0;
                        } else {
                            returnVal = 1;
                        }
                    } else if (msg.arg1 == AuthService.TYPE_PIN) {
                        responseCode = 41;
                        if (AuthService.this.setPin(returnBundle.getString("com.mwr.example.sieve.PIN"))) {
                            returnVal = 0;
                        } else {
                            returnVal = 1;
                        }
                    } else {
                        sendUnrecognisedMessage();
                        return;
                    }
```

Since this service is exported, it is possible to use the module `app.service.send` to communicate with the service and change the password stored in the target application:

```
dz> run app.service.send com.mwr.example.sieve com.mwr.example.sieve.AuthService --msg  6345 7452 1 --extra string com.mwr.example.sieve.PASSWORD "abcdabcdabcdabcd" --bundle-as-obj
Got a reply from com.mwr.example.sieve/com.mwr.example.sieve.AuthService:
  what: 4
  arg1: 42
  arg2: 0
  Empty
```

##### Broadcasts

Broadcasts can be enumerated using the Drozer module `app.broadcast.info`, the target package should be specified using the `-a` parameter:

```
dz> run app.broadcast.info -a com.android.insecurebankv2
Package: com.android.insecurebankv2
  com.android.insecurebankv2.MyBroadCastReceiver
    Permission: null
```

In the example app "Android Insecure Bank"<sup>2</sup>, we can see that one broadcast receiver is exported, not requiring any permissions, indicating that we can formulate an intent to trigger the broadcast receiver. When testing broadcast receivers, static analysis must also be used to understand the functionality of the broadcast receiver.

In the extract below taken from the source code of the target application, we can see that the broadcast receiver triggers a SMS message to be sent containing the decrypted password of the user.

```
public class MyBroadCastReceiver extends BroadcastReceiver {
  String usernameBase64ByteString;
  public static final String MYPREFS = "mySharedPreferences";

  @Override
  public void onReceive(Context context, Intent intent) {
    // TODO Auto-generated method stub

        String phn = intent.getStringExtra("phonenumber");
        String newpass = intent.getStringExtra("newpass");

    if (phn != null) {
      try {
                SharedPreferences settings = context.getSharedPreferences(MYPREFS, Context.MODE_WORLD_READABLE);
                final String username = settings.getString("EncryptedUsername", null);
                byte[] usernameBase64Byte = Base64.decode(username, Base64.DEFAULT);
                usernameBase64ByteString = new String(usernameBase64Byte, "UTF-8");
                final String password = settings.getString("superSecurePassword", null);
                CryptoClass crypt = new CryptoClass();
                String decryptedPassword = crypt.aesDeccryptedString(password);
                String textPhoneno = phn.toString();
                String textMessage = "Updated Password from: "+decryptedPassword+" to: "+newpass;
                SmsManager smsManager = SmsManager.getDefault();
                System.out.println("For the changepassword - phonenumber: "+textPhoneno+" password is: "+textMessage);
smsManager.sendTextMessage(textPhoneno, null, textMessage, null, null);
```

Using the Drozer module `app.broadcast.send`, it is possible to formulate an intent to trigger the broadcast and send the password to a phone number within our control:

```
dz>  run app.broadcast.send --action theBroadcast --extra string phonenumber 07123456789 --extra string newpass 12345
```

This generates the following SMS:

```
Updated Password from: SecretPassword@ to: 12345
```

###### Sniffing Intents

If an Android application broadcasts intents without setting a required permission or specifying the destination package, the intents are susceptible to monitoring by any application on the device.

To register a broadcast receiver to sniff intents, the Drozer module `app.broadcast.sniff` should be used, specifying the action to monitor with the `--action` parameter:

```
dz> run app.broadcast.sniff  --action theBroadcast
[*] Broadcast receiver registered to sniff matching intents
[*] Output is updated once a second. Press Control+C to exit.

Action: theBroadcast
Raw: Intent { act=theBroadcast flg=0x10 (has extras) }
Extra: phonenumber=07123456789 (java.lang.String)
Extra: newpass=12345 (java.lang.String)
```

#### Remediation

-- TODO [Describe the best practices that developers should follow to prevent this issue.] --

#### References

##### OWASP Mobile Top 10 2016
* M1 - Improper Platform Usage - https://www.owasp.org/index.php/Mobile_Top_10_2016-M1-Improper_Platform_Usage

##### OWASP MASVS
- V6.4: "The app does not export sensitive functionality through IPC facilities, unless these mechanisms are properly protected."

##### CWE
-- TODO [Add links and titles for CWE related to the "Testing For Sensitive Functionality Exposure Through IPC" topic] --

##### Info
- [1] Sieve: Vulnerable Password Manager - https://github.com/mwrlabs/drozer/releases/download/2.3.4/sieve.apk
- [2] Android Insecure Bank V2 - https://github.com/dineshshetty/Android-InsecureBankv2

##### Tools
* Drozer - https://github.com/mwrlabs/drozer


### Testing JavaScript Execution in WebViews

#### Overview

In Web applications, JavaScript can be injected in many ways by leveraging reflected, stored or DOM based Cross-Site Scripting (XSS). Mobile Apps are executed in a sandboxed environment and when implemented natively do not possess this attack vector. Nevertheless, WebViews can be part of a native App to allow viewing of web pages. Every App has it's own cache for WebViews and doesn't share it with the native Browser or other Apps. WebViews in Android are using the WebKit rendering engine to display web pages but are stripped down to a minimum of functions, as for example no address bar is available. If the WebView is implemented too lax and allows the usage of JavaScript it can be used to to attack the App and gain access to it's data.

#### Static Analysis

The source code need to be checked for usage and implementations of the WebView class. To create and use a WebView, an instance of the class WebView need to be created.

```Java
WebView webview = new WebView(this);
setContentView(webview);
webview.loadUrl("http://slashdot.org/");
```

Different settings can be applied to the WebView of which one is able to activate and deactivate JavaScript. By default JavaScript is disabled in a WebView, so it need to be explicitly enabled. Look for the method `setJavaScriptEnabled` to check if JavaScript is activated.

```Java
webview.getSettings().setJavaScriptEnabled(true);
```

This allows the WebView to interpret JavaScript and execute it's command.

#### Dynamic Analysis

A Dynamic Analysis depends on different surrounding conditions, as there are different possibilities to inject JavaScript into a WebView of an App:
* Stored Cross-Site Scripting (XSS) vulnerability in an endpoint, where the exploit will be sent to the WebView of the Mobile App when navigating to the vulnerable function.
* Man-in-the-middle (MITM) position by an attacker where he is able to tamper the response by injecting JavaScript.
* Malware tampering local files that are loaded by the WebView.

In order to address these attack vectors, the outcome of the following checks should be verified:
* All functions offered by the endpoint need to be free of stored XSS<sup>[4]</sup>.
* The HTTPS communication need to be implemented according to best practices to avoid MITM attacks. This means:
  * whole communication is encrypted via TLS (see test case "Testing for Unencrypted Sensitive Data on the Network"),
  * the certificate is checked properly (see test case "Testing Endpoint Identify Verification") and/or
  * the certificate is even pinned (see "Testing Custom Certificate Stores and SSL Pinning")
* Only files within the App data directory should be rendered in a WebView (see test case "Testing for Local File Inclusion in WebViews").

#### Remediation

JavaScript is disabled by default in a WebView and if not needed shouldn't be enabled. This reduces the attack surface and potential threats to the App. If JavaScript is needed it should be ensured:
* that the communication relies consistently on HTTPS to protect the HTML and JavaScript from tampering while in transit.
* that JavaScript and HTML is only loaded locally from within the App data directory or from trusted web servers.

The cache of the WebView should also be cleared in order to remove all JavaScript and locally stored data, by using `clearCache()`<sup>[2]</sup> when closing the App.

Devices running platforms older than Android 4.4 (API level 19) use a version of Webkit that has a number of security issues. As a workaround, if your app is running on these devices, it must confirm that WebView objects display only trusted content<sup>[3]</sup>.

#### References

##### OWASP Mobile Top 10 2016
* M7 - Client Code Quality - https://www.owasp.org/index.php/Mobile_Top_10_2016-M7-Poor_Code_Quality

##### OWASP MASVS
- V6.5: "JavaScript is disabled in WebViews unless explicitly required."

##### CWE
- CWE-79 - Improper Neutralization of Input During Web Page Generation https://cwe.mitre.org/data/definitions/79.html

##### Info
- [1] setJavaScriptEnabled in WebViews  - https://developer.android.com/reference/android/webkit/WebSettings.html#setJavaScriptEnabled(boolean)
- [2] clearCache() in WebViews - https://developer.android.com/reference/android/webkit/WebView.html#clearCache(boolean)
- [3] WebView Best Practices - https://developer.android.com/training/articles/security-tips.html#WebView
- [4] Stored Cross-Site Scripting - https://www.owasp.org/index.php/Testing_for_Stored_Cross_site_scripting_(OTG-INPVAL-002)


### Testing WebView Protocol Handlers

#### Overview

Several schemas are available by default in an URI on Android and can be triggered within a WebView<sup>[3]</sup>, e.g:

* http(s):
* file:
* tel:

When using them in a link the App can be triggered for example to access a local file when using `file:///storage/emulated/0/private.xml`. This can be exploited by an attacker if he is able to inject JavaScript into the WebView to access local resources via the file schema.

#### Static Analysis

The following methods are available for WebViews to control access to different resources<sup>[4]</sup>:

* `setAllowContentAccess()`: Content URL access allows WebView to load content from a content provider installed in the system. The default is enabled.
* `setAllowFileAccess()`: Enables or disables file access within WebView. File access is enabled by default.
* `setAllowFileAccessFromFileURLs()`: Sets whether JavaScript running in the context of a file scheme URL should be allowed to access content from other file scheme URLs. The default value is true for API level _ICE_CREAM_SANDWICH_MR1_ and below, and false for API level _JELLY_BEAN_ and above.
* `setAllowUniversalAccessFromFileURLs()`: Sets whether JavaScript running in the context of a file scheme URL should be allowed to access content from any origin. The default value is true for API level ICE_CREAM_SANDWICH_MR1 and below, and false for API level JELLY_BEAN and above.

If one or all of the methods above can be identified and they are activated it should be verified if it is really needed for the App to work properly.

#### Dynamic Analysis

While using the app look for ways to trigger phone calls or accessing files from the file system to identify usage of protocol handlers.

#### Remediation

Set the following best practices in order to deactivate protocol handlers, if applicable<sup>[2]</sup>:

```java
//Should an attacker somehow find themselves in a position to inject script into a WebView, then they could exploit the opportunity to access local resources. This can be somewhat prevented by disabling local file system access. It is enabled by default. The Android WebSettings class can be used to disable local file system access via the public method setAllowFileAccess.
webView.getSettings().setAllowFileAccess(false);

webView.getSettings().setAllowFileAccessFromFileURLs(false);

webView.getSettings().setAllowUniversalAccessFromFileURLs(false);

webView.getSettings().setAllowContentAccess(false);
```

Access to files in the file system can be enabled and disabled for a WebView with `setAllowFileAccess()`. File access is enabled by default and should be deactivated if not needed. Note that this enables or disables file system access only. Assets and resources are still accessible using `file:///android_asset` and `file:///android_res`<sup>[1]</sup>.

#### References

##### OWASP Mobile Top 10 2016
* M7 - Client Code Quality - https://www.owasp.org/index.php/Mobile_Top_10_2016-M7-Poor_Code_Quality

##### OWASP MASVS
- V6.6: "WebViews are configured to allow only the minimum set of protocol handlers required (ideally, only https is supported). Potentially dangerous handlers, such as file, tel and app-id, are disabled."

##### CWE
N/A

##### Info
- [1] File Access in WebView - https://developer.android.com/reference/android/webkit/WebSettings.html#setAllowFileAccess%28boolean%29
- [2] WebView best practices - https://github.com/nowsecure/secure-mobile-development/blob/master/en/android/webview-best-practices.md#remediation
- [3] Intent List - https://developer.android.com/guide/appendix/g-app-intents.html
- [4] WebView Settings - https://developer.android.com/reference/android/webkit/WebSettings.html



### Testing for Local File Inclusion in WebViews

#### Overview

WebViews can load content remotely, but can also load it locally from the app data directory or external storage. If the content is loaded locally it should not be possible by the user to influence the filename or path where the file is loaded from or should be able to edit the loaded file.

#### Static Analysis

Check the source code for the usage of WebViews. If a WebView instance can be identified check if local files are loaded through the method `loadURL()`<sup>[1]</sup>.

```Java
WebView webview = new WebView(this);
webView.loadUrl("file:///android_asset/filename.html");
```

It needs to be verified where the HTML file is loaded from. For example if it's loaded from the external storage the file is read and writable by everybody and considered a bad practice.

```java
webview.loadUrl("file:///" +
Environment.getExternalStorageDirectory().getPath() +
"filename.html");
```

The URL specified in `loadURL()` should be checked, if any dynamic parameters are used that can be manipulated, which may lead to local file inclusion.

#### Dynamic Analysis

This test case should be verified through static analysis.

#### Remediation

Create a white-list that defines the web pages and it's protocols (HTTP or HTTPS) that are allowed to be loaded locally and remotely. Loading web pages from the external storage should be avoided as they are read and writable for all users in Android. Instead they should be placed in the assets directory of the App.

Create checksums of the local HTML/JavaScript files and check it during start up of the App. Minify JavaScript files in order to make it harder to read them.

#### References

##### OWASP Mobile Top 10 2016
* M7 - Client Code Quality - https://www.owasp.org/index.php/Mobile_Top_10_2016-M7-Poor_Code_Quality

##### OWASP MASVS
- V6.7: "The app does not load user-supplied local resources into WebViews."

##### CWE
N/A

##### Info
- [1] loadURL() in WebView - https://developer.android.com/reference/android/webkit/WebView.html#loadUrl(java.lang.String)



### Testing Whether Java Objects Are Exposed Through WebViews

#### Overview

Android offers two different ways that enables JavaScript executed in a WebView to call and use native functions within an Android App:

* `shouldOverrideUrlLoading()`<sup>[4]</sup>
* `addJavascriptInterface()`<sup>[5]</sup>

**shouldOverrideUrlLoading**

This method gives the host application a chance to take over the control when a new URL is about to be loaded in the current WebView.  The method `shouldOverrideUrlLoading()` is available with two different method signatures:

* `boolean shouldOverrideUrlLoading` (WebView view, String url)
  * This method was deprecated in API level 24.
* `boolean shouldOverrideUrlLoading` (WebView view, WebResourceRequest request)
  * This method was added in API level 24

**addJavascriptInterface**

The `addJavascriptInterface()` method allows to expose Java Objects to WebViews. When using this method in an Android App it is possible for JavaScript code in a WebView to invoke native methods of the Android App.

Before Android 4.2 JELLY_BEAN (API Level 17) a vulnerability was discovered in the implementation of `addJavascriptInterface()`, by using reflection that leads to remote code execution when injecting malicious JavaScript in a WebView<sup>[2]</sup>.

With API Level 17 this vulnerability was fixed and the access granted to methods of a Java Object for JavaScript was changed. When using `addJavascriptInterface()`, methods of a Java Object are only accessible for JavaScript when the annotation `@JavascriptInterface` is explicitly added. Before API Level 17 all methods of the Java Object were accessible by default.

An App that is targeting an Android version before Android 4.2 is still vulnerable to the identified flaw in `addJavascriptInterface()` and should only be used with extreme care. Therefore several best practices should be applied in case this method is needed.


#### Static Analysis

**shouldOverrideUrlLoading**

It needs to be verified if and how the method `shouldOverrideUrlLoading()` is used and if it's possible for an attacker to inject malicious JavaScript.

The following example illustrates how the method can be used.

```Java
@Override
public boolean shouldOverrideUrlLoading (WebView view, WebResourceRequest request) {
    URL url = new URL(request.getUrl().toString());
    // execute functions according to values in URL
  }
}
```

If an attacker has access to the JavaScript code, for example through stored XSS or MITM, he can directly trigger native functions if the exposed Java methods are implemented in an insecure way.

```javascript
window.location = http://example.com/method?parameter=value
```

**addJavascriptInterface**

It need to be verified if and how the method `addJavascriptInterface()` is used and if it's possible for an attacker to inject malicious JavaScript.

The following example shows how `addJavascriptInterface` is used in a WebView to bridge a Java Object to JavaScript:

```Java
WebView webview = new WebView(this);
WebSettings webSettings = webview.getSettings();
webSettings.setJavaScriptEnabled(true);

MSTG_ENV_008_JS_Interface jsInterface = new MSTG_ENV_008_JS_Interface(this);

myWebView.addJavascriptInterface(jsInterface, "Android");
myWebView.loadURL("http://example.com/file.html");
setContentView(myWebView);
```

In Android API level 17 and above, a special annotation is used to explicitly allow the access from JavaScript to a Java method.


```Java
public class MSTG_ENV_008_JS_Interface {

        Context mContext;

        /** Instantiate the interface and set the context */
        MSTG_ENV_005_JS_Interface(Context c) {
            mContext = c;
        }

        @JavascriptInterface
        public String returnString () {
            return "Secret String";
        }

        /** Show a toast from the web page */
        @JavascriptInterface
        public void showToast(String toast) {
            Toast.makeText(mContext, toast, Toast.LENGTH_SHORT).show();
        }
}
```

If the annotation `@JavascriptInterface` is used, this method can be called from JavaScript. If the App is targeting API level < 17, all methods of the Java Object are exposed to JavaScript and can be called.

In JavaScript the method `returnString()` can now be called and the return value can be stored in the parameter `result`.

```Javascript
var result = window.Android.returnString();
```

If an attacker has access to the JavaScript code, for example through stored XSS or MITM, he can directly call the exposed Java methods in order to exploit them.

#### Dynamic Analysis

-- TODO [Describe how to test for this issue by running and interacting with the app. This can include everything from simply monitoring network traffic or aspects of the app’s behavior to code injection, debugging, instrumentation, etc.] --

#### Remediation

If `shouldOverrideUrlLoading()` is needed, it should be verified how the input is processed and if it's possible to execute native functions through malicious JavaScript.

If `addJavascriptInterface()` is needed, only JavaScript provided with the APK should be allowed to call it but no JavaScript loaded from remote endpoints.

Another compliant solution is to define the API level to 17 (JELLY_BEAN_MR1) and above in the manifest file of the App. For these API levels, only public methods that are annotated with `JavascriptInterface` can be accessed from JavaScript<sup>[1]</sup>.

```xml
<uses-sdk android:minSdkVersion="17" />
...

</manifest>
```

#### References

##### OWASP Mobile Top 10 2016
* M7 - Client Code Quality - https://www.owasp.org/index.php/Mobile_Top_10_2016-M7-Poor_Code_Quality

##### OWASP MASVS
- V6.8: "If Java objects are exposed in a WebView, verify that the WebView only renders JavaScript contained within the app package."

##### CWE
* CWE-502 - Deserialization of Untrusted Data

##### Info
- [1] DRD13 addJavascriptInterface()  - https://www.securecoding.cert.org/confluence/pages/viewpage.action?pageId=129859614
- [2] WebView addJavascriptInterface Remote Code Execution - https://labs.mwrinfosecurity.com/blog/webview-addjavascriptinterface-remote-code-execution/
- [3] Method shouldOverrideUrlLoading() - https://developer.android.com/reference/android/webkit/WebViewClient.html#shouldOverrideUrlLoading(android.webkit.WebView,%20java.lang.String)
- [4] Method addJavascriptInterface() - https://developer.android.com/reference/android/webkit/WebView.html#addJavascriptInterface(java.lang.Object, java.lang.String)



### Testing Object (De-)Serialization

#### Overview

An object and it's data can be represented as a sequence of bytes. In Java, this is possible using object serialization. Serialization is not secure by default and is just a binary format or representation that can be used to store data locally as .ser file. It is possible to sign and encrypt serialized data but, if the source code is available, this is always reversible.  

#### Static Analysis

Search the source code for the following keywords:

* `import java.io.Serializable`
* `implements Serializable`

Check if serialized data is stored temporarily or permanently within the app's data directory or external storage and if it contains sensitive data.

**https://www.securecoding.cert.org/confluence/display/java/SER04-J.+Do+not+allow+serialization+and+deserialization+to+bypass+the+security+manager**


#### Dynamic Analysis

-- TODO [Create content for dynamic analysis of "Testing Object (De-)Serialization" ] --

#### Remediation

-- TODO [Describe the best practices that developers should follow to prevent this issue "Testing Object (De-)Serialization".] --

#### References

##### OWASP Mobile Top 10 2016
* M7 - Client Code Quality - https://www.owasp.org/index.php/Mobile_Top_10_2016-M7-Poor_Code_Quality

##### OWASP MASVS
* V6.9: "Object serialization, if any, is implemented using safe serialization APIs."

##### CWE
N/A

##### Info
* [1] Update Security Provider - https://developer.android.com/training/articles/security-gms-provider.html



### Testing Root Detection

#### Overview

Checking the integrity of the environment where the app is running is getting more and more common on the Android platform. Due to the usage of rooted devices several fundamental security mechanisms of Android are deactivated or can easily be bypassed by any app. Apps that process sensitive information or have built in largely intellectual property (IP), like gaming apps, might want to avoid to run on a rooted phone to protect data or their IP.

Keep in mind that root detection is not protecting an app from attackers, but can slow down an attacker dramatically and higher the bar for successful local attacks. Root detection should be considered as part of a broad security-in-depth strategy, to be more resilient against attackers and make analysis harder.

#### Static Analysis

Root detection can either be implemented by leveraging existing root detection libraries, such as `Rootbeer`<sup>[1]</sup>, or by implementing manually checks.

Check the source code for the string `rootbeer` and also the `gradle` file, if a dependency is defined for Rootbeer:

```java
dependencies {
    compile 'com.scottyab:rootbeer-lib:0.0.4'
}
```

If this library is used, code like the following might be used for root detection.

```java
        RootBeer rootBeer = new RootBeer(context);
        if(rootBeer.isRooted()){
            //we found indication of root
        }else{
            //we didn't find indication of root
        }
```

If the root detection is implemented from scratch, the following should be checked to identify functions that contain the root detection logic. The following checks are the most common ones for root detection:
* Checking for settings/files that are available on a rooted device, like verifying the BUILD properties for test-keys in the parameter `android.os.build.tags`.
* Checking permissions of certain directories that should be read-only on a non-rooted device, but are read/write on a rooted device.
* Checking for installed Apps that allow or support rooting of a device, like verifying the presence of _Superuser.apk_.
* Checking available commands, like is it possible to execute `su` and being root afterwards.


#### Dynamic Analysis

A debug build with deactivated root detection should be provided in a white box test to be able to apply all test cases to the app.

In case of a black box test, an implemented root detection can be challenging if for example the app is immediately terminated because of a rooted phone. Ideally, a rooted phone is used for black box testing and might also be needed to disable SSL Pinning. To deactivate SSL Pinning and allow the usage of an interception proxy, the root detection needs to be defeated first in that case. Identifying the implemented root detection logic without source code in a dynamic scan can be fairly hard.

By using the Xposed module `RootCloak` it is possible to run apps that detect root without disabling root. Nevertheless, if a root detection mechanism is used within the app that is not covered in RootCloak, this mechanism needs to be identified and added to RootCloak in order to disable it.

Other options are dynamically patching the app with Friday or repackaging the app. This can be as easy as deleting the function in the smali code and repackage it, but can become difficult if several different checks are part of the root detection mechanism. Dynamically patching the app can also become difficult if countermeasures are implemented that prevent runtime manipulation/tampering.

Otherwise it should be switched to a non-rooted device in order to use the testing time wisely and to execute all other test cases that can be applied on a non-rooted setup. This is of course only possible if the SSL Pinning can be deactivated for example in smali and repackaging the app.

#### Remediation

To implement root detection within an Android app, libraries can be used like `RootBeer`<sup>[1]</sup>. The root detection should either trigger a warning to the user after start, to remind him that the device is rooted and that the user can only proceed on his own risk. Alternatively, the app can terminate itself in case a rooted environment is detected. This decision is depending on the business requirements and the risk appetite of the stakeholders.

#### References

##### OWASP Mobile Top 10 2016
* M8 - Code Tampering - https://www.owasp.org/index.php/Mobile_Top_10_2016-M8-Code_Tampering
* M9 - Reverse Engineering - https://www.owasp.org/index.php/Mobile_Top_10_2016-M9-Reverse_Engineering

##### OWASP MASVS

- V6.10: "The app detects whether it is being executed on a rooted or jailbroken device. Depending on the business requirement, users are warned, or the app is terminated if the device is rooted or jailbroken."

##### CWE
N/A

##### Info
- [1] RootBeer - https://github.com/scottyab/rootbeer

##### Tools

* RootCloak - http://repo.xposed.info/module/com.devadvance.rootcloak2<|MERGE_RESOLUTION|>--- conflicted
+++ resolved
@@ -286,17 +286,6 @@
 
 ```xml
 <activity android:name=".MyUriActivity">
-<<<<<<< HEAD
-    <intent-filter>
-        <action android:name="android.intent.action.VIEW" />
-        <category android:name="android.intent.category.DEFAULT" />
-        <category android:name="android.intent.category.BROWSABLE" />
-        <data android:scheme="myapp" android:host="path" />
-    </intent-filter>
-</activity>
-```
-The example above is specifying a new URL called `myapp://`. The optioanl category BROWSABLE will allow your URIs to be openable from the browser.
-=======
   <intent-filter>
       <action android:name="android.intent.action.VIEW" />
       <category android:name="android.intent.category.DEFAULT" />
@@ -318,7 +307,7 @@
   String valueTwo = uri.getQueryParameter("keyTwo");
 }
 ```
->>>>>>> 0384526b
+
 
 #### Dynamic Analysis
 
@@ -370,14 +359,9 @@
 N/A
 
 ##### Info
-<<<<<<< HEAD
 - [1] Custom URL scheme - https://developer.android.com/guide/components/intents-filters.html#DataTest
 - [2] Intent.toUI() - https://developer.android.com/reference/android/content/Intent.html#toUri%28int%29
 - [3] How to register URL namespace  -  https://stackoverflow.com/questions/2430045/how-to-register-some-url-namespace-myapp-app-start-for-accessing-your-progr/2430468#2430468
-=======
-* [1] Custom URL scheme - https://developer.android.com/guide/components/intents-filters.html#DataTest
-* [2] How to build your URL scheme on Android - https://stackoverflow.com/questions/2448213/how-to-implement-my-very-own-uri-scheme-on-android
->>>>>>> 0384526b
 
 ##### Tools
 * Drozer - https://github.com/mwrlabs/drozer
