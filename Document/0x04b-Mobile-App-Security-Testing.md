## Mobile App Security Testing

Mobile app security testing involves, not surprisingly, evaluation the security of mobile apps using technical analysis methods, often (but not necessarily) in the context of a larger security assessment that also encompasses the overall client-server architecture as well as server-side APIs used by the mobile app. You'll find that different synonyms for this are used in the industry: "Mobile App Penetration Testing", "Mobile App Security Review", and similar terms are used somewhat  interchangeably, but not necessarily consistently between different vendors.

### Penetration Testing Methodologies.

Mobile app testing involves evaluating the security of four different attack surfaces: the **app**, the **operating system**, any **remote services** consumed by the app, and the **network** used to communicate with them.  

<<<<<<< HEAD
### Attack Service

Examples of attacks against these surfaces include:
=======
Examples of vulnerabilities in these surfaces include:
>>>>>>> 6c674dea

* **App:**  Insecure data storage, poor resiliency against reverse engineering etc.
* **Operating System:** Any native API to which sensitive info is sent. E.g. Tampering with the system HTTP client might give access to the all SSL/TLS traffic from and to the phone, even when SSL with certificate pinning is used.
* **Network:** Usage of insecure or unencrypted communication channel, missing SSL certificate pinning etc.
* **Remote Services:** Flawed authentication and session management, vulnerable server side functions etc.

The following sections will show how to use the OWASP mobile application security checklist and testing guide during a security test. It is split into four sections:

* **Preparation** - defining the scope of security testing, such as which security controls are applicable, what goals the development team/organization have for the testing, and what counts as sensitive data in the context of the test. 
* **Intelligence Gathering** - involves analysing the **environmental** and **architectural** context of the app, to gain a general contextual understanding of the app.
* **Threat Modelling** - consumes information gathered during the earlier phases to determine what threats are the most likely, or the most serious, and therefore which should receive the most attention from a security tester. Produces test cases that may be used during test execution.
* **Vulnerability Analysis** - identifies vulnerabilities using the previously created test cases, including static, dynamic and forensic methodologies.

----------

### Preparation

Before conducting a test, an agreement must be reached as to what security level of the [MASVS](https://github.com/OWASP/owasp-masvs) to test against. The security requirements should ideally have been decided at the beginning of the SDLC, but this may not always be the case. In addition, different organizations have different security needs, and different amounts of resources to invest in test activity. While the controls in MASVS Level 1 (L1) are applicable to all mobile apps, it is a good idea to walk through the entire checklist of L1 and Level 2 (L2) MASVS controls with technical and business stakeholders to agree an appropriate level of test coverage.

Organizations/applications may have different regulatory and legal obligations in certain territories. Even if an app does not handle sensitive data, it may be important to consider whether some L2 requirements may be relevant due to industry regulations or local laws. For example, 2-factor-authentation (2FA) may be obligatory for a financial app, as enforced by the respective country's central bank and/or financial regulatory authority.

Security goals/controls defined earlier in the SDLC may also be reviewed during the stakeholder discussion. Some controls may conform to MASVS controls, but others may be specific to the organization or application. 

![Preparation](Images/Chapters/0x03/mstg-preparation.png)

All involved parties need to agree on the decisions made and on the scope in the checklist, as this will define the baseline for all security testing, regardless if done manually or automatically.

#### Identifying Sensitive Data

Classification of sensitive information can vary between different industries and countries. Beyond legal and civic obligations, organizations may take a more restrictive view of what counts as sensitive data, and may have a data classification policy that clearly defines what counts as sensitive information. 

There are three general states in which data may be accessible:

* **At rest** - when the data is sitting in a file or data store
* **In use** - when an application has load the data into its address space
* **In transit** - when data has been sent between consuming process - e.g. during IPC.

The degree of scrutiny to apply to each state may depend on the criticality of the data, and likelihood of access. For example, because the likelihood of malicious actors gaining physical access to mobile devices is greater, data held in application memory may be more at risk of being accessed via core dumps than that on a web-server.

If no data classification policy is available, the following kinds of information are generally considered to be sensitive:

* User authentication information (credentials, PINs etc.).
* Personal Identifiable Information (PII) that can be abused for identity theft: Social security numbers, credit card numbers, bank account numbers, health information.
* Highly sensitive data that would lead to reputational harm and/or financial costs if compromised.
* Any data that must be protected by law or for compliance reasons.
* Finally any technical data, generated by the application or it's related systems, that is used to protect other data or the system, should also be considered as sensitive information (e.g. encryption keys).

It may be impossible to detect leakage of sensitive data without a firm definition of what counts as such, so such a definition must be agreed upon in advance of testing.

----------

### Intelligence Gathering

Intelligence gathering involves the collection of information about the architecture of the app, the business use cases it serves, and the context in which it operates. Such information may be broadly divided into `environmental` and `architectural`.

#### Environmental information

Environmental information concerns understanding:

* **The goals the organization has for the app** - what the app is supposed to do shapes the ways users are likely to interact with it, and may make some surfaces more likely to be targeted than others by attackers.   
* **the industry in which they operate** - specific industries may have differing risk profiles, and may be more or less exposed to particular attack vectors.
* **stakeholders and investors** - understanding who is interested in or responsible for the app.
* **internal processes, workflows and organizational structures** - organization-specific internal processes and workflows may create opportunities for [business logic exploits](https://www.owasp.org/index.php/Testing_for_business_logic)

#### Architectural information

Architectural information concerns understanding:

* **App:** - how the app accesses data and manages it in-process, how it communicates with other resources, manages user sessions, and whether it detects and reacts to running on jailbroken or rooted phones.
* **Operating System:** - what operating systems and versions does the app run on (e.g. is it restricted to only newer Android or iOS, and do we need to be concerned about vulnerabilities in earlier OS versions), is it expected to run on devices with [MDM](https://en.wikipedia.org/wiki/Mobile_device_management) controls, and what OS vulnerabilities might be relevant to the app
* **Network:** - are secure transport protocols used (e.g. TLS), is network traffic encryption secured with strong keys and cryptographic algorithms (e.g. SHA-2), is certificate pinning used to verify the client, etc.
* **Remote Services:** - what remote services does the app consume? If they were compromised, could the client by compromised? 

----------

### Threat Modelling

Threat modelling involves using the results of the information gathering phase to determine what threats are likely or severe, producing test cases that may be executed at later stages. Threat modelling should be a key part of the general SDLC, ideally performed throughout development, rather than just before a penetration test.

General threat modelling guidelines [have been defined by OWASP](https://www.owasp.org/index.php/Application_Threat_Modeling), and these are usually applicable to mobile apps.

<!-- are there any threat modelling techniques specially applicable to mobile apps? -->

----------

### Vulnerability Analysis

#### Static Analysis

When executing static analysis, the source code of the mobile app(s) will be analysed to ensure sufficient and correct implementation of security controls, focusing on crucial components such as cryptographic and data storage mechanisms. Due to the amount of code a tester may be confronted with, the ideal approach for static analysis should be a mixture of using tools that scan the code automatically and manual code review.

Through this approach you can get the best out of both worlds. You can get the so called "low hanging fruits" through the automatic scan, as the scanning engine and its (predefined) rules can detect many common vulnerabilities in the code. A manual code review can explore the code base with specific business and usage contexts in mind, providing enhanced relevance and coverage.

#### Automatic Code Analysis

During automatic static analysis, a tool will check the source code for compliance with a predefined set of rules or industry best practices. It is a standard development practice to use analytical methods to review and inspect the mobile application's source code to detect bugs and implementation errors.

The automatic static analysis tools will provide assistance with the manual code review and inspection process. The tool will typically display a list of findings or warnings and then flag all detected violations. Automatic static tools come in different varieties - some only run against built code, some just need to be fed with the source code and some run as live-analysis plugins in an Integrated Development Environments (IDE)<sup>[7] [8]</sup>. Ideally these tools should be used during the development process, but can also be useful during a source code review.

Some static code analysis tools encapsulate a deep knowledge of the underlying rules and semantics required to perform the specific type of analysis, but still require a professional to identify whether a reported violation is a false positive or not.

It should be noted that automatic static analysis can produce a high number of false positives, particularly if the tool is not configured properly for the target environment. Initially executing the scan for only a limited class of vulnerabilities might be a good decision - to avoid getting overwhelmed by the volume of results.

A full list of tools for static analysis can be found in the chapter "Testing tools".

#### Manual Code Analysis

In manual code analysis, a human code reviewer will look through the source code of the mobile application, to identify security vulnerabilities. This can be as basic as grepping the for key words within the source code repository to identify usages of potentially vulnerable code patterns, or as sophisticated as live-analysis using an IDE plugin. An IDE provides basic code review functionality and can be extended through different tools to assist in the reviewing process.

During a manual code review, the code base will be scanned to look for key indicators of security vulnerabilities. This is also known as "Crawling Code"<sup>[9]</sup> and will be executed by looking for certain keywords used within functions and APIs. For example, cryptographic strings like DES, MD5 or Random, or even database related strings like executeStatement or executeQuery are key indicators which may be of interest.

The main difference between a manual code review and the use of an automatic code analysis tool is that manual code review is better at identifying vulnerabilities in the business logic, standards violations and design flaws, especially in situations where the code is technically secure but logically flawed. Such scenarios are unlikely to be detected by any automatic code analysis tool.

A manual code review requires an expert human code reviewer who is proficient in both the language and the frameworks used in the mobile application. It is essential to have a deep understanding of the security implementation of the technologies used in the mobile application's source code. As a result it can be time consuming, slow and tedious for the reviewer; especially for large codebases with many dependencies.

#### Dynamic Analysis

In Dynamic Analysis the focus is on testing and evaluating an app by executing it in real-time, in differing situations. The main objective of dynamic analysis is to find security vulnerabilities or weak spots in a program while it is running. Dynamic analysis should also be conducted against the backend services and APIs of mobile applications, where its request and response patterns can be analysed.

Usually, dynamic analysis is performed to check whether there are sufficient security mechanisms in place to prevent disclosure of data in transit, authentication and authorization issues, data validation vulnerabilities (e.g. cross-site scripting, SQL injection, etc.) and server configuration errors.

##### Pros of Dynamic Analysis

* Does not require access to the source code
* Does not need an understanding of how the mobile application is supposed to behave
* Able to identify infrastructure, configuration and patch issues that Static Analysis tools may miss

##### Cons of Dynamic Analysis

* Limited scope of coverage because the mobile application must be footprinted to identify the specific test area
* No access to the actual instructions being executed, as the tool exercises the mobile application and conducts pattern matching on requests and responses

#### Runtime Analysis

-- TODO [Describe Runtime Analysis : goal, how it works, kind of issues that can be found] --

#### Traffic Analysis

Dynamic analysis of the traffic exchanged between client and server can be performed by launching a Man-in-the-middle (MITM) attack. This can be achieved by using an interception proxy like Burp Suite or OWASP ZAP for HTTP traffic.  

* Configuring an Android Device to work with Burp - https://support.portswigger.net/customer/portal/articles/1841101-configuring-an-android-device-to-work-with-burp
* Configuring an iOS Device to work with Burp - https://support.portswigger.net/customer/portal/articles/1841108-configuring-an-ios-device-to-work-with-burp

In case another (proprietary) protocol is used in a mobile app that is not HTTP, the following tools can be used to try to intercept or analyse the traffic:
* Mallory - https://github.com/intrepidusgroup/mallory
* Wireshark - https://www.wireshark.org/

##### Input Fuzzing

The process of fuzzing is to repeatedly feeding an application with various combinations of input value, with the goal of finding security vulnerabilities in the input-parsing code. There were instances when the application simply crashes, but also were also occasions when it did not crash but behave in a manner which the developers did not expect them to be, which may potentially lead to exploitation by attackers.  

Fuzz testing, is a method for testing software input validation by feeding it intentionally malformed input. Below are the steps in performing the fuzzing:

* Identifying a target
* Generating malicious inputs
* Test case delivery
* Crash monitoring

Also refer to the OWASP Fuzzing guide - https://www.owasp.org/index.php/Fuzzing

Note: Fuzzing only detects software bugs. Classifying this issue as a security flaw requires further analysis by the researcher.

##### Eliminating Common False Positives

* **Protocol adherence** - for data to be handled at all by an application, it may need to adhere relatively closely to a given protocol (e.g. HTTP) or format (e.g. file headers). The greater the adherence to the structure of a given protocol or format, the more likely it is that meaningful errors will be detected in a short time frame. However, it comes at the cost of decreasing the test surface, potentially missing low level bugs in the protocol or format.

* **[Fuzz Vectors](https://www.owasp.org/index.php/OWASP_Testing_Guide_Appendix_C:_Fuzz_Vectors)** - fuzz vectors may be used to provide a list of known risky values likely to cause undefined or dangerous behaviour in an app. Using such a list focuses tests more closely on likely problems, reducing the number of false positives and decreasing the test execution time.å


#### Cross-Site Scripting (XSS)

A typical reflected XSS attack is executed by sending a URL to the victim(s), which for example can contain a payload to connect to some exploitation framework like BeeF<sup>[2]</sup>. When clicking on it a reverse tunnel is established with the Beef server in order to attack the victim(s). As a WebView is only a slim browser, it is not possible for a user to insert a URL into a WebView of an app as no address bar is available. Also, clicking on a link will not open the URL in a WebView of an app, instead it will open directly within the default browser of the respective mobile device. Therefore, a typical reflected Cross-Site Scripting attack that targets a WebView in an app is not applicable and will not work.

If an attacker finds a stored Cross-Site Scripting vulnerability in an endpoint, or manages to get a Man-in-the-middle (MITM) position and injects JavaScript into the response, then the exploit will be sent back within the response. The attack will then be executed directly within the WebView. This can become dangerous in case:

* JavaScript is not deactivated in the WebView (see OMTG-ENV-005)
* File access is not deactivated in the WebView (see OMTG-ENV-006)
* The function addJavascriptInterface() is used (see OMTG-ENV-008)

In summary, a reflected Cross-Site Scripting is no concern for a mobile App, but a stored Cross-Site Scripting vulnerability or MITM injected JavaScript can become a dangerous vulnerability if the WebView if configured insecurely.

#### Cross-Site Request Forgery (CSRF)

The same problems with reflected XSS also applied to CSRF attacks. A typical CSRF attack is executed by sending a URL to the victim(s) that contains a state changing request like creation of a user account or triggering a financial transaction. Just as with XSS, it is not possible for a user to insert a URL into a WebView of an app. Therefore a typical CSRF attack that targets a WebView in an app is not applicable.

The basis for CSRF attacks, access to session cookies of all browser tabs and attaching them automatically if a request to a web page is executed is not applicable on mobile platforms. This is the default behaviour of full blown browsers. Every app has, due to the sandboxing mechanism, it's own web cache and stores it's own cookies, if WebViews are used. Therefore a CSRF attack against a mobile app is by design not possible as the session cookies are not shared with the Android browser.

Only if a user logs in by using the Android browser (instead of using the mobile App) a CSRF attack would be possible, as then the session cookies are accessible for the browser instance.
## Mobile App Security Testing

Mobile app testing involves evaluating the security of four different attack surfaces: the **app**, the **operating system**, any **remote services** consumed by the app, and the **network** used to communicate with them.  

Examples of vulnerabilities in these surfaces include:

* **App:**  Insecure data storage, poor resiliency against reverse engineering etc.
* **Operating System:** Any native API to which sensitive info is sent. E.g. Tampering with the system HTTP client might give access to the all SSL/TLS traffic from and to the phone, even when SSL with certificate pinning is used.…mobile app is by design not possible as the session cookies are not shared with the Android browser.

Only if a user logs in by using the Android browser (instead of using the mobile App) a CSRF attack would be possible, as then the session cookies are accessible for the browser instance.<|MERGE_RESOLUTION|>--- conflicted
+++ resolved
@@ -1,23 +1,10 @@
 ## Mobile App Security Testing
 
-Mobile app security testing involves, not surprisingly, evaluation the security of mobile apps using technical analysis methods, often (but not necessarily) in the context of a larger security assessment that also encompasses the overall client-server architecture as well as server-side APIs used by the mobile app. You'll find that different synonyms for this are used in the industry: "Mobile App Penetration Testing", "Mobile App Security Review", and similar terms are used somewhat  interchangeably, but not necessarily consistently between different vendors.
-
-### Penetration Testing Methodologies.
-
-Mobile app testing involves evaluating the security of four different attack surfaces: the **app**, the **operating system**, any **remote services** consumed by the app, and the **network** used to communicate with them.  
-
-<<<<<<< HEAD
-### Attack Service
-
-Examples of attacks against these surfaces include:
-=======
-Examples of vulnerabilities in these surfaces include:
->>>>>>> 6c674dea
-
-* **App:**  Insecure data storage, poor resiliency against reverse engineering etc.
-* **Operating System:** Any native API to which sensitive info is sent. E.g. Tampering with the system HTTP client might give access to the all SSL/TLS traffic from and to the phone, even when SSL with certificate pinning is used.
-* **Network:** Usage of insecure or unencrypted communication channel, missing SSL certificate pinning etc.
-* **Remote Services:** Flawed authentication and session management, vulnerable server side functions etc.
+Mobile app security testing involves, unsurprisingly, evaluating the security of mobile apps using technical analysis methods. Often (but not necessarily) this is done in the context of a larger security assessment that also encompasses the overall client-server architecture, as well as server-side APIs used by the mobile app. 
+
+You'll find that various terms such as "Mobile App Penetration Testing", "Mobile App Security Review", and others are used in the security industry. All of those terms refer to roughly the same thing. Throughout the guide, we'll simply use "mobile app security testing" as an umbrella term. There's a few key points to consider:
+
+- As far as mobile apps are concerned, there isn't really a difference between white-box and black-box testing. You always have access to the compiled app, and once you learn reading bytecode and binary code (or using a decompiler), having the compiled app is pretty much the same as having the source code.
 
 The following sections will show how to use the OWASP mobile application security checklist and testing guide during a security test. It is split into four sections:
 
