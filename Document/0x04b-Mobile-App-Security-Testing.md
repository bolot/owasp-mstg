--- conflicted
+++ resolved
@@ -167,7 +167,7 @@
 - **Network:** Are secure transport protocols used (e.g. TLS), is network traffic encryption secured with strong keys and cryptographic algorithms (e.g. SHA-2 for instance), is certificate pinning used to verify the endpoint, etc.
 - **Remote Services:** What remote services does the app consume, if they were compromised, could the client by compromised.
 
-##### Mapping the App
+##### Mapping the Target App
 
 Now that the security tester has information on the nature of the app and its context, the next step is to map its structure and content, e.g. identify its entry points, the features it contains, the data is holds and all other interesting elements to be targeted. 
 
@@ -211,12 +211,7 @@
 
 The following sections will focus on this evolution and will provide elements on modern ways security testing is performed.
 
-<<<<<<< HEAD
 #### Software Development Practices and Security
-=======
-
-#### Security Testing in the Software Development Life Cycle (SDLC)
->>>>>>> 1c795707
 
 The history of software development is not that old after all, and it is easy to see that, rapidly, teams have stopped developing programs without any framework: we have all experienced the fact that, as the number of lines of code grows, a minimal set of rules are needed in order to keep work under control, meet deadlines, quality targets and budgets.
 
@@ -232,7 +227,6 @@
 Also, in the same spirit, DevSecOps is the name used when there is a need to emphasize the fact that security is part of DevOps. However, we'll assume that security is naturally part of DevOps!
 
 #### Agile and DevSecOps
-
 
 DevOps refers to practices that focus on a close collaboration between all stakeholders involved in software development (generally called Devs) and operation (generally called Ops). It is not about merging Devs and Ops. 
 Originally, development and operations teams were working in silos; pushing developed software to production could take a significant amount of time. As development teams were starting to work in Agile, resulting in the need to move more and more deliveries to production, operation teams had to find a solution to speed up and move at the same pace. DevOps is the necessary evolution to that challenge in that it enables software to be released to users in a faster manner. Besides the collaboration aspect, to a large extent, this is facilitated through heavy automation of the build, test and release process of software and infrastructure changes. This automation is embodied in the deployment pipeline with the concepts of Continuous Integration and Continuous Delivery (CI / CD).
@@ -290,7 +284,6 @@
 
 These are only suggestions, and other metrics may be even more relevant in your case. Metrics are really powerful tools to get a project under control, provided they give a clear and synthetic view to project managers on what is happening and what needs to be improved to reach targets.
 
-<<<<<<< HEAD
 It is important to distinguish between two kinds of tests: tests performed by an internal team and tests performed by an independent third-party. Generally speaking, internal tests are useful to improve daily operations, while third-part tests are more beneficial to the whole organization. However, internal tests can be performed quite often when third-party tests happen once or twice a year at best; also, the first kind are less expensive while the other one requires a significant budget. 
 Both are needed, and many regulations mandate tests from an independent third-party as they can be more trusted.
 
@@ -302,18 +295,6 @@
 In this model, testing activities happen in sequence and are performed as a whole, mostly at the moment of the life cycle when most of the app has already been developed. This means that, in case defects are identified, code may be changed, but it is hardly possible to change the architecture as well as other items put in place at the beginning of the project.
 
 ##### Security Testing in Agile / DevOps and DevSecOps
-=======
-It is important to distinguish between two postures for testing: tests performed by an internal team and tests performed by an independant third-party. Generally speaking, internal tests are useful to improve daily operations, while third-part tests are more beneficial to the whole organization. However, internal tests can be performed quite often when third-party tests happen once or twice a year at best usually; also, the first kind is less expensive while the other one requires a significant budget. 
-Both are generally needed, and many regulations mandate tests from an independant third-party as they can be more trusted.
-
-#### Security Testing in Waterfall
-
-Basically, SDLC does not mandate the use of any development lifecycle: it is safe to say that security can be (and has to be!) performed in any situation. 
-
-Waterfall methodologies used to be popular before the beginning of the 21st century. The most famous application is the traditional "V model", where phases are performed in sequence and where it is only possible to go backwards by a single step.
-In this model, testing activities happen in sequence and are performed as a whole, mostly at the moment of the lifecycle when most of the app has already been developed. This means that, in case defects are identified, code may be changed, but it is hardly possible to change the architecture as well as other items put in place at the beginning of the project.
-
-#### Security Testing in Agile / DevOps and DevSecOps
 
 DevOps refers to practices that focus on a close collaboration between all stakeholders involved in software development (generally called Devs) and operation (generally called Ops). It is not about merging Devs and Ops. 
 Originally, development and operations teams were working in silos; pushing developed software to production could take a significant amount of time. As development teams were starting to work in Agile, resulting in the need to move more and more deliveries to production, operations teams had to find a solution to speed up and move at the same pace. DevOps is the necessary evolution to that challenge in that it enables software to be released to users in a faster manner. Besides the collaboration aspect, to a large extent, this is facilitated through heavy automation of the build, test and release processes of software and infrastructure changes. This automation is embodied in the deployment pipeline with the concepts of Continuous Integration and Continuous Delivery (CI / CD).
@@ -329,11 +310,6 @@
 ![DevSecOps process](Images/Chapters/0x04b/DevSecOpsProcess.JPG)
 
 From the human aspect, this is achieved by creating cross functional teams that work together on achieving business outcomes. This section is going to focus on necessary interactions and on the integration of security into the development lifecycle, from project inception all the way down to the delivery of value to users.
-
-##### What Agile / DevSecOps are and how testing activities are arranged
-
-###### Overview
->>>>>>> 1c795707
 
 Automation is key in DevSecOps: as stated earlier, the frequency of deliveries from development to operations increase when compared to the traditional approach, and activities that usually require time need to keep up, e.g. deliver the same added value while taking less time. Consequently, unproductive activities need to be removed and essential tasks need to be fastened. This impacts infrastructure changes, deployment and security:
 - infrastructure is more and more moving towards **Infrastructure as Code**;
@@ -393,5 +369,3 @@
 - [paul] - M. Paul. Official (ISC)2 Guide to the CSSLP CBK, Second Edition ((ISC)2 Press), 2014
 - [mcgraw] - G McGraw. Software Security: Building Security In, 2006
 
-
-
