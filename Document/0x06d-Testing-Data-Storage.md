--- conflicted
+++ resolved
@@ -124,40 +124,6 @@
 
 Important filesystem locations are:
 
-<<<<<<< HEAD
-* AppName.app
-  * The app’s bundle, contains the app and all of its resources
-  * Visible to users but users cannot write to this directory
-  * Content in this directory is not backed up
-* Documents/
-  * Use this directory to store user-generated content
-  * Visible to users and users can write to this directory
-  * Content in this directory is being backed up
-  * App can disable paths by setting `NSURLIsExcludedFromBackupKey`
-* Library/
-  * This is the top-level directory for any files that are not user data files
-  * iOS apps commonly use the `Application Support` and `Caches` subdirectories, but you can create custom subdirectories
-* Library/Caches/
-  * Semi-persistent cached files
-  * Not visible to users and users cannot write to this directory
-  * Content in this directory is not backed up
-  * OS may delete the files automatically when app is not running (e.g. storage space running low)
-* Library/Application Support/
-  * Persistent files necessary to run the app
-  * Not visible to users and users cannot write to this directory
-  * Content in this directory is being backed up
-  * App can disable paths by setting `NSURLIsExcludedFromBackupKey`
-* Library/Preferences
-  * Used for storing properties, objects that can persist even after an application restart.
-  * Information is saved unencrypted inside the application sandbox in a plist file with the name [BUNDLE_ID].plist.
-  * All the key/value pairs stored using NSUserDefaults can be found in this file.
-* tmp/
-  * Use this directory to write temporary files that do not need to persist between launches of your app
-  * Non-persistent cached files
-  * Not visible to the user
-  * Content in this directory is not backed up
-  * OS may delete the files automatically when app is not running (e.g. storage space running low).
-=======
 - AppName.app
   - The app’s bundle, contains the app and all of its resources
   - Visible to users but users cannot write to this directory
@@ -180,13 +146,16 @@
   - Not visible to users and users cannot write to this directory
   - Content in this directory is being backed up
   - App can disable paths by setting `NSURLIsExcludedFromBackupKey`
+- Library/Preferences/
+  - Used for storing properties, objects that can persist even after an application restart.
+  - Information is saved unencrypted inside the application sandbox in a plist file with the name [BUNDLE_ID].plist.
+  - All the key/value pairs stored using NSUserDefaults can be found in this file.
 - tmp/
   - Use this directory to write temporary files that do not need to persist between launches of your app
   - Non-persistent cached files
   - Not visible to the user
   - Content in this directory is not backed up
   - OS may delete the files automatically when app is not running (e.g. storage space running low).
->>>>>>> 6ee9d4c0
 
 For a more detailed analysis, use an API monitoring tool such as IntroSpy to instrument the app.
 
