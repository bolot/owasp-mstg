## Testing Data Storage

### Testing for Sensitive Data in Local Storage

#### Overview

[Storing data][fb530e1c] is essential for many mobile applications, for example in order to keep track of user settings or data a user might has keyed in that needs to stored locally or offline. Data can be stored persistently in various ways. The following table shows those mechanisms that are available on the Android platform:

* Shared Preferences
* Internal Storage  
* External Storage  
* SQLite Databases  

The following examples shows snippets of code to demonstrate bad practices that discloses sensitive information and also shows the different mechanisms in Android to store data.

##### Shared Preferences

[SharedPreferences][afd8258f] is a common approach to store Key/Value pairs persistently in the filesystem by using a XML structure. Within an Activity the following code might be used to store sensitive information like a username and a password:

```java
SharedPreferences sharedPref = getSharedPreferences("key", MODE_WORLD_READABLE);
SharedPreferences.Editor editor = sharedPref.edit();
editor.putString("username", "administrator");
editor.putString("password", "supersecret");
editor.commit();
```

Once the activity is called, the file key.xml is created with the provided data. This code is violating several best practices.

* The username and password is stored in clear text in `/data/data/<PackageName>/shared_prefs/key.xml`

```xml
<?xml version='1.0' encoding='utf-8' standalone='yes' ?>
<map>
  <string name="username">administrator</string>
  <string name="password">supersecret</string>
</map>
```

* `MODE_WORLD_READABLE` allows all applications to access and read the content of `key.xml`

```bash
root@hermes:/data/data/sg.vp.owasp_mobile.myfirstapp/shared_prefs # ls -la
-rw-rw-r-- u0_a118 u0_a118    170 2016-04-23 16:51 key.xml
```

> Please note that `MODE_WORLD_READABLE` and `MODE_WORLD_WRITEABLE` were deprecated in API 17. Although this may not affect newer devices, applications compiled with android:targetSdkVersion set prior to 17 may still be affected, if they run on OS prior to Android 4.2 (`JELLY_BEAN_MR1`).


##### SQLite Database (Unencrypted)

SQLite is a SQL database that stores data to a .db file. The Android SDK comes with built in classes to operate SQLite databases. The main package to manage the databases is android.database.sqlite.
Within an Activity the following code might be used to store sensitive information like a username and a password:

```java
SQLiteDatabase notSoSecure = openOrCreateDatabase("privateNotSoSecure",MODE_PRIVATE,null);
notSoSecure.execSQL("CREATE TABLE IF NOT EXISTS Accounts(Username VARCHAR,Password VARCHAR);");
notSoSecure.execSQL("INSERT INTO Accounts VALUES('admin','AdminPass');");
notSoSecure.close();
```

Once the activity is called, the database file `privateNotSoSecure` is created with the provided data and the data is stored in clear text in `/data/data/<PackageName>/databases/privateNotSoSecure`.

There might be several files available in the databases directory, besides the SQLite database.

* Journal files: These are temporary files used to implement atomic commit and rollback capabilities in SQLite (see also [tempfiles] ).
* Lock files: The lock files are part of the locking and journaling mechanism designed to improve concurrency in SQLite and to reduce the writer starvation problem. You can read more here: [lockingv3].

Unencrypted SQLite databases should not be used to store sensitive information.

##### SQLite Databases (Encrypted)

By using the library [SQLCipher][7e90d2dc] SQLite databases can be encrypted, by providing a password.

```java
SQLiteDatabase secureDB = SQLiteDatabase.openOrCreateDatabase(database, "password123", null);
secureDB.execSQL("CREATE TABLE IF NOT EXISTS Accounts(Username VARCHAR,Password VARCHAR);");
secureDB.execSQL("INSERT INTO Accounts VALUES('admin','AdminPassEnc');");
secureDB.close();

```

If encrypted SQLite databases are used, check if the password is hardcoded in the source, stored in shared preferences or hidden somewhere else in the code or file system.
A secure approach to retrieve the key, instead of storing it locally could be to either:

* Ask the user every time for a PIN or password to decrypt the database, once the App is opened (weak password or PIN is prone to Brute Force Attacks), or
* Store the key on the server and make it accessible via a Web Service (then the App can only be used when the device is online)

##### Internal Storage

Files can be saved directly on the device's [internal storage][e65ea363]. By default, files saved to the internal storage are private to your application and other applications cannot access them (nor can the user). When the user uninstalls your application, these files are removed.
Within an Activity the following code might be used to store sensitive information in the variable test persistently to the internal storage:

```java
FileOutputStream fos = null;
try {
   fos = openFileOutput(FILENAME, Context.MODE_PRIVATE);
   fos.write(test.getBytes());
   fos.close();
} catch (FileNotFoundException e) {
   e.printStackTrace();
} catch (IOException e) {
   e.printStackTrace();
}
```

The file mode need to be checked, to make sure that only the app itself has access to the file by using `MODE_PRIVATE`. Other modes like `MODE_WORLD_READABLE` (deprecated) and  `MODE_WORLD_WRITEABLE` (deprecated) are more lax and can pose a security risk.

It should also be checked what files are read within the App by searching for the usage of class `FileInputStream`. Part of the internal storage mechanisms is also the cache storage. To cache data temporarily, functions like `getCacheDir()` can be used.

##### External Storage

Every Android-compatible device supports a shared "[external storage][5e4c3059]" that you can use to save files. This can be a removable storage media (such as an SD card) or an internal (non-removable) storage.
Files saved to the external storage are world-readable and can be modified by the user when they enable USB mass storage to transfer files on a computer.
Within an Activity the following code might be used to store sensitive information in the variable password persistently to the external storage:

```java
File file = new File (Environment.getExternalFilesDir(), "password.txt");
String password = "SecretPassword";
FileOutputStream fos;
    fos = new FileOutputStream(file);
    fos.write(password.getBytes());
    fos.close();
```

Once the activity is called, the file is created with the provided data and the data is stored in clear text in the external storage.

It’s also worth to know that files stored outside the application folder (internal: `data/data/com.appname/files` or external: `/storage/emulated/0/Android/data/com.appname/files/`) will not be deleted when the user uninstall the application.

##### KeyChain and KeyStore

Mobile operating systems offer different native functions to store sensitive information like credentials and keys encrypted within the device. In case keys or other sensitive information need to be stored, several best practices available at the OS level should be applied to make it harder for attackers to retrieve these information. The following tasks should be done when analysing an App:

* Identify keys and passwords in the App, e.g. entered by the users, sent by the endpoint, shipped within the App and how this sensitive data is processed locally.
* Decide with the developers if this sensitive stored information locally is needed and if not, how it can be moved to the endpoint or completely deleted.

The credo for saving data can be summarized quite easily: Public data should be available for everybody, but sensitive and private data needs to be protected or not stored in the first place on the device itself.

This vulnerability occurs when sensitive data is not properly protected by an app when persistently storing it. The App might be able to store it in different places, for example locally on the device or on an external SD card. When trying to exploit this kind of issues, consider that there might be a lot of information processed and stored in different locations. It is important to identify at the beginning what kind of information is processed by the mobile application and keyed in by the user and what might be interesting and valuable for an attacker (e.g. passwords, credit card information).

This vulnerability can have many consequences, like disclosure of encryption keys that can be used by an attacker to decrypt information. More generally speaking an attacker might be able to identify this information to use it as a basis for other attacks like social engineering (when PII is disclosed), session hijacking (if session information or a token is disclosed) or gather information from Apps that have a payment option in order to attack and abuse it.


#### Static Analysis

##### Local Storage

As already pointed out, there are several ways to store information within Android. Several checks should therefore be applied to the source code to identify the storage mechanisms used within the Android App and if sensitive data is processed insecurely.

* Check `AndroidManifest.xml` for permissions to read and write to external storage, like `uses-permission android:name="android.permission.WRITE_EXTERNAL_STORAGE"`
* Check the source code for functions and API calls that are used for storing data:
  * Open the Java Files in an IDE or text editor of your choice or use grep on the command line to search for:
    * file permissions like:
      * `MODE_WORLD_READABLE` or `MODE_WORLD_WRITABLE`. IPC files should not be created with permissions of `MODE_WORLD_READABLE` or `MODE_WORLD_WRITABLE` unless it is required as any app would be able to read or write the file even though it may be stored in the app private data directory.
    * Classes and functions like:
      * `SharedPreferences` Class (Storage of key-value pairs)
      * `FileOutPutStream` Class (Using Internal or External Storage)
      * `getExternal*` functions (Using External Storage)
      * `getWritableDatabase` function (return a SQLiteDatabase for writing)
      * `getReadableDatabase` function (return a SQLiteDatabase for reading)
      * `getCacheDir` and `getExternalCacheDirs` function (Using cached files)

##### KeyChain and KeyStore

Encryption operations should rely on solid and tested functions provided by the SDK. The following describes different “bad practices” that should be checked with the source code:

* Check if simple bit operations are used, like XOR or Bit flipping to “encrypt” sensitive information like credentials or private keys that are stored locally. This should be avoided as the data can easily be recovered.
* Check if keys are created or used without taking advantage of the Android onboard features like the [KeyStore][19149717].
* Identify what kind of information is stored persistently and if credentials or keys are disclosed.

When going through the source code it should be analyzed if native mechanisms that are offered by Android are applied to the identified sensitive information. Sensitive information should not be stored in clear text and should be encrypted. If sensitive information needs to be stored on the device itself, several functions/API calls are available to protect the data on the Android device by using the **KeyChain** and **Keystore**. The following controls should therefore be used:

* Check if a key pair is created within the App by looking for the class `KeyPairGenerator`.
* Check that the application is using the KeyStore and Cipher mechanisms to securely store encrypted information on the device. Look for the pattern `import java.security.KeyStore`, `import javax.crypto.Cipher`, `import java.security.SecureRandom` and it’s usage.
* The `store(OutputStream stream, char[] password)` function can be used to store the KeyStore to disk with a specified password. Check that the password provided is not hardcoded and is defined by user input as this should only be known to the user. Look for the pattern `.store(`.

The code should also be analysed if sensitive data is used properly and securely:

* Sensitive information should not be stored for too long in the RAM (see also [OMTG-DATAST-011 - Testing for Sensitive Data Disclosure in Process Memory](#OMTG-DATAST-011)).
* Set variables that use sensitive information to null once finished.
* Use immutable objects for sensitive data so it cannot be changed.


#### Dynamic Analysis

Install and use the App as it is intended and execute all functions at least once. Afterwards check the following items:

* Check the files that are shipped with the mobile application once installed in /data/data/<AppName>/files in order to identify development, backup or simply old files that shouldn’t be in a production release.
* Check if .db files are available, which are SQLite databases and if they contain sensitive information (usernames, passwords, keys etc.). SQLite databases are stored in /data/data/<AppName>/databases.
* Check Shared Preferences that are stored as XML files in the shared_prefs directory of the App for sensitive information.
* Check the file system permissions of the files in /data/data/<app name>. The permission should only allow **rwx** to the user and his group that was created for the app (e.g. u0_a82) but not to others. Others should have no permissions to files, but may have the executable flag to directories.

##### KeyChain and KeyStore

When targeting Android applications, the best way to proceed is to first decompile them in order to obtain something close to the source code (_**see Decompiling Android App Guide - #TODO-Create a general guide that can bee referenced anywhere in the OMSTF**_). With the code in your hands you should then be able to inspect and verify if system credentials storage facilities are in place.

#### Remediation

If sensitive information (credentials, keys, PII, etc.) is needed locally on the device several best practices are offered by Android that should be used to store data securely instead of reinventing the wheel or leave it unencrypted on the device.

The following is a list of best practice used for secure storage of certificates and keys and sensitive data in general:

* [Android KeyStore][19149717]: The KeyStore provides a secure system level credential storage. It is important to note that the credentials are not actually stored within the KeyStore. An app can create a new private/public key pair to encrypt application secrets by using the public key and decrypt the same by using the private key. The KeyStore is a secure container that makes it difficult for an attacker to retrieve the private key and guards the encrypted data. Nevertheless an attacker can access all keys on a rooted device in the folder `/data/misc/keystore/`. The KeyStore is encrypted using the user’s own lockscreen pin/password, hence, when the device screen is locked the KeyStore is unavailable. More information can be found here: [how to use Android Keystore][0d4e8f69].
* [Android KeyChain][707361af]: The KeyChain class is used to store and retrieve private keys and their corresponding certificate (chain). The user will be prompted to set a lock screen PIN or password to protect the credential storage if it hasn’t been set, if something gets imported into the KeyChain the first time.
* Encryption or decryption functions that were self implemented need to be avoided. Instead use Android implementations such as [Cipher][8705d59b], [SecureRandom][c941abfc] and [KeyGenerator][fcc82125].   
* Username and password should not be stored on the device. Instead, perform initial authentication using the username and password supplied by the user, and then use a short-lived, service-specific authorization token (session token). If possible, use the [AccountManager][ff4a4029] class to invoke a cloud-based service and do not store passwords on the device.
* As a security in depth measure code obfuscation should also be applied to the App, to make reverse engineering harder for attackers.
* Usage of `MODE_WORLD_WRITEABLE` or `MODE_WORLD_READABLE` should generally be avoided for files. If data needs to be shared with other applications, a content provider should be considered. A content provider offers read and write permissions to other apps and can make dynamic permission grants on a case-by-case basis.
* The usage of Shared Preferences or other mechanisms that are not able to protect data should be avoided to store sensitive information. SharedPreferences are insecure and not encrypted by default. [“Secure-preferences][6dea1401]” can be used to encrypt the values stored within [Shared Preferences][afd8258f].
* Do not use the external storage for sensitive data. By default, files saved to the internal storage are private to your application and other applications cannot access them (nor can the user). When the user uninstalls your application, these files are removed.
* To provide additional protection for sensitive data, you might choose to encrypt local files using a key that is not directly accessible to the application. For example, a key can be placed in a [KeyStore][19149717] and protected with a user password that is not stored on the device. While this does not protect data from a root compromise that can monitor the user inputting the password, it can provide protection for a lost device without file system encryption.


#### References

* [How to use the Android Keystore to store passwords and other sensitive information][0d4e8f69]
* [Android KeyChain][707361af]
* [Android KeyStore][19149717]

##### OWASP MASVS

- V2.1: "System credential storage facilities are used appropriately to store sensitive data, such as user credentials or cryptographic keys."

##### OWASP Mobile Top 10
* M1 - Improper Platform Usage
* M2 - Insecure Data Storage

##### CWE
* CWE-311 - Missing Encryption of Sensitive Data
* CWE-312 - Cleartext Storage of Sensitive Information
* CWE-522 - Insufficiently Protected Credentials
* CWE-922 - Insecure Storage of Sensitive Information

##### Info

* [Internal Storage][e65ea363]
* [External Storage][5e4c3059]
* [Storing Data][fb530e1c]
* [Shared Preferences][afd8258f]
* [SQLCipher][7e90d2dc]
* [SecurePreferences][6dea1401]
* [Android Keystore][19149717]
* [Android Storage Documentation][1e23894b]

##### Tools
* [Enjarify][be9ea354]
* [JADX][b54750a7]
* [Dex2jar][3d1bb980]
* [Lint][a9965341]
* [SQLite3][3b9b0b6f]


### Testing for Sensitive Data in Logs

#### Overview

There are many legit reasons to create log files on a mobile device, for example to keep track of crashes or errors that are stored locally when being offline and being sent to the application developer/company once online again or for usage statistics. However, logging sensitive data such as credit card number and session IDs might expose the data to attackers or malicious applications.
Log files can be created in various ways on each of the different operating systems. The following list shows the mechanisms that are available on Android:

* Log Class, .log[a-Z]
* Logger Class        
* StrictMode  
* System.out/System.err.print

Classification of sensitive information can vary between different industries, countries and their laws and regulations. Therefore laws and regulations need to be known that are applicable to it and to be aware of what sensitive information actually is in the context of the App.

#### Static Analysis

Check the source code for usage of Logging functions, by searching for the following terms:

1. Functions and classes like:
  * `Log.d`, `Log.e`, `Log.i`, `Log.v`, `Log.w` and `Log.wtf`
  * `Logger`
  * `StrictMode`

2. Keywords and system output to identify non-standard log mechanisms like :
  * logfile
  * logging
  * logs
  * `System.out.print` | `System.out.println`

#### Dynamic Analysis

Use the mobile app extensively so that all functionality is at least triggered once.

1. Identify the data directory of the application in order to look for log files (`/data/data/package_name`). Check if log data is generated by checking the application logs, as some mobile applications create and store their own logs in the data directory.  
2. Many application developers use still `System.out.println()` or `printStackTrace()` instead of a proper logging class. Therefore the testing approach also needs to cover all output generated by the application during starting, running and closing of it and not only the output created by the log classes. In order to verify what data is written to logfiles and printed directly by using `System.out.println()` or `printStackTrace()` the code should be checked for these functions and the tool [_LogCat_][99e277eb] can be used to check the output. Two different approaches are available to execute LogCat.
  * LogCat is already part of _Dalvik Debug Monitor Server_ (DDMS) and is built into Android Studio. If the app is in debug mode and running, the log output is shown in the Android Monitor in the LogCat tab. Patterns can be defined in LogCat to filter the log output of the app.

![Log output in Android Studio](Images/Chapters/0x05d/log_output_Android_Studio.png)

  * LogCat can be executed by using adb in order to store the log output permanently.

```bash
# adb logcat > logcat.log
```

#### Remediation

Ensure logging statements are removed from the production release, as logs may be interrogated or readable by other applications. Tools like **[ProGuard][45476f61]**, which is already included in Android Studio or **[DexGuard][7bd6e70d]** can be used to strip out logging portions in the code when preparing the production release. For example, to remove logging calls within an Android application, simply add the following option in the _proguard-project.txt_ configuration file of ProGuard:

```java
-assumenosideeffects class android.util.Log
{
public static boolean isLoggable(java.lang.String, int);
public static int v(...);
public static int i(...);
public static int w(...);
public static int d(...);
public static int e(...);
public static int wtf(...);
}
```

#### References

##### Info
* [Overview of Class Log][de2ec1fd]
* [Debugging Logs with LogCat][7f106169]

##### Tools
* [LogCat][99e277eb]
* [ProGuard][45476f61]
* [DexGuard][7bd6e70d]
* [ClassyShark][c83d7c35]

##### OWASP MASVS

- V2.2: "No sensitive data is written to application logs."

##### OWASP Mobile Top 10
* M1 - Improper Platform Usage
* M2 - Insecure Data Storage

##### CWE
* CWE-117: Improper Output Neutralization for Logs
* CWE-532: Information Exposure Through Log Files
* CWE-534: Information Exposure Through Debug Log Files



### Testing Whether Sensitive Data is Sent to Third Parties

#### Overview

Different 3rd party services are available that can be embedded into the App to implement different features. These features can vary from tracker services to monitor the user behaviour within the App, selling banner advertisements or to create a better user experience. Interacting with these services abstracts the complexity and neediness to implement the functionality on its own and to reinvent the wheel.

The downside is that a developer doesn’t know in detail what code is executed via 3rd party libraries and therefore giving up visibility. Consequently it should be ensured that not more information as needed is sent to the service and that no sensitive information is disclosed.

3rd party services are mostly implemented in two ways:
* By using a standalone library, like a Jar in an Android project that is getting included into the APK.
* By using a full SDK.

#### Static Analysis

Some 3rd party libraries can be automatically integrated into the App through a wizard within the IDE. The permissions set in the `AnroidManifest.xml`  when installing a library through an IDE wizard should be reviewed. Especially permissions to access `SMS (READ_SMS)`, contacts (`READ_CONTACTS`) or the location (`ACCESS_FINE_LOCATION`) should be challenged if they are really needed to make the library work at a bare minimum, see also **OMTG-ENV-XXX**. When talking to developers it should be shared to them that it’s actually necessary to have a look at the differences on the project source code before and after the library was installed through the IDE and what changes have been made to the code base.

The same thing applies when adding a library or SDK manually. The source code should be checked for API calls or functions provided by the 3rd party library or SDK. The applied code changes should be reviewed and it should be checked if available security best practices of the library and SDK are applied and used.

The libraries loaded into the project should be reviewed in order to identify with the developers if they are needed and also if they are out of date and contain known vulnerabilities.

#### Dynamic Analysis

<<<<<<< HEAD
All requests made to the external service should be analyzed if any sensitive information is embedded into them.
* Dynamic analysis can be performed by launching a Man-in-the-middle (MITM) attack using _Burp Proxy_ or OWASP ZAP, to intercept the traffic exchanged between client and server. A complete guide can be found [here][05773baa]. Once we are able to route the traffic to the interception proxy, we can try to sniff the traffic from the App. When using the App all requests that are not going directly to the server where the main function is hosted should be checked, if any sensitive information is sent to a 3rd party. This could be for example PII (Personal Identifiable Information) in a tracker or ad service.
=======
All requests made to external services should be analyzed if any sensitive information is embedded into them.
* Dynamic analysis can be performed by launching a Man-in-the-middle (MITM) attack using _Burp Proxy_ or OWASP ZAP, to intercept the traffic exchanged between client and server. A complete guide can be found [here][05773baa]. Once we are able to route the traffic to the interception proxy, we can try to sniff the traffic from the App. When using the App all requests that are not going directly to the server where the main function is hosted should be checked, if any sensitive information is sent to a 3rd party. This could be for example PII in a tracker or ad service.
>>>>>>> f97437ce
* When decompiling the App, API calls and/or functions provided through the 3rd party library should be reviewed on a source code level to identify if they are used accordingly to best practices.

#### Remediation

All data that is sent to 3rd Party services should be anonymized, so no PII data is available. Also all other data, like IDs in an application that can be mapped to a user account or session should not be sent to a third party.  
`AndroidManifest.xml` should only contain the permissions that are absolutely needed to work properly and as intended.

#### References

* [Bulletproof Android, Godfrey Nolan][9b6055db]: Chapter 7 - Third-Party Library Integration

[9b6055db]: https://www.amazon.com/Bulletproof-Android-Practical-Building-Developers/dp/0133993329 "Book_BulletproofAndroid"
[05773baa]: https://support.portswigger.net/customer/portal/articles/1841101-configuring-an-android-device-to-work-with-burp "ConfigureAndroidBurp"

##### OWASP MASVS

- V2.3: "No sensitive data is shared with third parties unless it is a necessary part of the architecture."

##### OWASP Mobile Top 10
* M1 - Improper Platform Usage
* M2 - Insecure Data Storage

##### CWE
- CWE-359 "Exposure of Private Information ('Privacy Violation')": [Link to CWE issue]


### Testing Whether the Keyboard Cache Is Disabled for Text Input Fields

#### Overview

When keying in data into input fields, the software keyboard automatically suggests what data the user might want to key in. This feature can be very useful in messaging Apps to write text messages more efficient. For input fields that are asking for sensitive information like passwords or credit card data the keyboard cache might disclose sensitive information already when the input field is selected. This feature should therefore be disabled for input fields that are asking for sensitive information.

#### Static Analysis

In the layout definition of an activity, TextViews can be defined that have XML attributes. When the XML attribute android:inputType is set with the constant "textNoSuggestions" the keyboard cache is not shown if the input field is selected. Only the keyboard is shown and the user needs to type everything manually and nothing is suggested to him.

```xml
   <EditText
        android:id="@+id/KeyBoardCache"
        android:inputType="textNoSuggestions"/>
```


#### Dynamic Analysis

Start the app and click into the input fields that ask for sensitive data. If strings are suggested the keyboard cache is not disabled for this input field.

#### Remediation

All input fields that ask for sensitive information, should implement the following XML attribute to disable the keyboard suggestions:

```xml
android:inputType="textNoSuggestions"
```

#### References

- https://developer.android.com/reference/android/text/InputType.html#TYPE_TEXT_FLAG_NO_SUGGESTIONS

##### OWASP MASVS

- V2.4: "The keyboard cache is disabled on text inputs that process sensitive data."

##### OWASP Mobile Top 10
* M1 - Improper Platform Usage
* M2 - Insecure Data Storage

##### CWE
- CWE-524: Information Exposure Through Caching



### Testing for Sensitive Data in the Clipboard

#### Overview

(... TODO ...)


#### Static Analysis

Input fields that are asking for sensitive information need to be identified and afterwards be investigated if any countermeasures are in place to mitigate the clipboard of showing up. See the remediation section for code snippets that could be applied.

#### Dynamic Analysis

Start the app and click into the input fields that ask for sensitive data. When it is possible to get the menu to copy/paste data the functionality is not disabled for this input field.

#### Remediation

Many major versions of the Android operating system are still actively used. On top of that several mobile phone manufactures are implementing their own user interface extensions and functions to their Android fork. Because of this it might be difficult to deactivate the clipboard completely on every single Android device.

A general best practice is overwriting different functions in the input field to disable the clipboard specifically for it.

```Java
EditText  etxt = (EditText) findViewById(R.id.editText1);
etxt.setCustomSelectionActionModeCallback(new Callback() {

            public boolean onPrepareActionMode(ActionMode mode, Menu menu) {
                return false;
            }

            public void onDestroyActionMode(ActionMode mode) {                  
            }

            public boolean onCreateActionMode(ActionMode mode, Menu menu) {
                return false;
            }

            public boolean onActionItemClicked(ActionMode mode, MenuItem item) {
                return false;
            }
        });
```

Also `longclickable` should be deactivated for this input field.

```xml
android:longClickable="false"
```

#### References

- https://developer.android.com/guide/topics/text/copy-paste.html

##### OWASP MASVS

- V2.5: "The clipboard is deactivated on text fields that may contain sensitive data."

##### OWASP Mobile Top 10
* M1 - Improper Platform Usage
* M2 - Insecure Data Storage

##### CWE
- CWE: [Link to CWE issue]


### Testing Whether Sensitive Data Is Exposed via IPC Mechanisms

#### Overview

During development of mobile application, traditional techniques for IPC might be applied like usage of shared files or network sockets. As mobile application platforms implement their own system functionality for IPC these mechanisms should be applied as they are much more mature than traditional techniques. Using IPC mechanisms with no security in mind may cause the application to leak or expose sensitive data.

The following is a list of Android IPC Mechanisms that may expose sensitive data:
* [Binders][0c656fa2]
* [Services][d97f5ea9]
  * [Bound Services][5a7bc786]
  * [AIDL][8c349a63]
* [Intents][a28d43d1]
* [ContentProviders][6a30e426]

#### Static Analysis

The first step is to look into the `AndroidManifest.xml` in order to detect and identify IPC mechanisms exposed by the App. You will want to identify elements such as:

* `<intent-filter>`: more [here][aa2cf4d9]
* `<service>`: more [here][56866a0a]
* `<provider>`: more [here][466ff32c]
* `<receiver>`: more [here][988bd8a2]

Except for the `<intent-filter>` element, check if the the previous elements contain the following attributes:
* `android:exported`
* `android:permission`

Once you identify a list of IPC mechanisms, review the source code in order to detect if they leak any sensitive data when used. For example, _ContentProviders_ can be used to access database information, while services can be probed to see if they return data. Also BroadcastReceiver and Broadcast intents can leak sensitive information if probed or sniffed.

* Vulnerable ContentProvider

An example of vulnerable _ContentProvider_ (and SQL injection **#TODO: refere any input validation test in the project**)

* `AndroidManifest.xml`

```xml
<provider android:name=".CredentialProvider"
          android:authorities="com.owaspomtg.vulnapp.provider.CredentialProvider"
          android:exported="true">
</provider>
```
The application exposes the content provider. In the `CredentialProvider.java` file we have to inspect the `query` function to detect if any sensitive information will be leaked:

```java
public Cursor query(Uri uri, String[] projection, String selection,
			String[] selectionArgs, String sortOrder) {
		 SQLiteQueryBuilder queryBuilder = new SQLiteQueryBuilder();
		 // the TABLE_NAME to query on
		 queryBuilder.setTables(TABLE_NAME);
	      switch (uriMatcher.match(uri)) {
	      // maps all database column names
	      case CREDENTIALS:
	    	  queryBuilder.setProjectionMap(CredMap);
	         break;
	      case CREDENTIALS_ID:
	    	  queryBuilder.appendWhere( ID + "=" + uri.getLastPathSegment());
	         break;
	      default:
	         throw new IllegalArgumentException("Unknown URI " + uri);
	      }
	      if (sortOrder == null || sortOrder == ""){
	         sortOrder = USERNAME;
	      }
	     Cursor cursor = queryBuilder.query(database, projection, selection,
	    		  selectionArgs, null, null, sortOrder);
	      cursor.setNotificationUri(getContext().getContentResolver(), uri);
	      return cursor;
	}
```
* Vulnerable Broadcast
Search in the source code for strings like `sendBroadcast`, `sendOrderedBroadcast`, `sendStickyBroadcast` and verify that the application doesn't send any sensitive data.

An example of a vulnerable broadcast is the following:

```java
private void vulnerableBroadcastFunction() {
    // ...
    Intent VulnIntent = new Intent();
    VulnIntent.setAction("com.owasp.omtg.receiveInfo");
    VulnIntent.putExtra("ApplicationSession", "SESSIONID=A4EBFB8366004B3369044EE985617DF9");
    VulnIntent.putExtra("Username", "litnsarf_omtg");
    VulnIntent.putExtra("Group", "admin");
  }
  this.sendBroadcast(VulnIntent);
```

#### Dynamic Analysis

Similar to the White-box testing, you should decompile the application (if possible) and create a list of IPC mechanisms implemented by going through the AndroidManifest.xml. Once you have the list, prove each IPC via ADB or custom applications to see if they leak any sensitive information.

* Vulnerable ContentProvider

In the case of the previous content provider, we can probe the content provider via ADB, but we need to know the correct URI. Once the APK has been decompiled, use the commands `strings` and `grep` to identify the correct URI to use:

```bash
$ strings classes.dex | grep "content://"
com.owaspomtg.vulnapp.provider.CredentialProvider/credentials
```

Now you can probe the content provider via `adb` with the following command:

```bash
$ adb shell content query --uri content://com.owaspomtg.vulnapp.provider.CredentialProvider/credentials
Row: 0 id=1, username=admin, password=StrongPwd
Row: 1 id=2, username=test, password=test
...
```
* Vulnerable Broadcast

To sniff intents install and run the application on a device (actual device or emulated device) and use tools like [drozer][f3b542e2] or [Intent Sniffer][033fefeb] to capture intents and broadcast messages.


#### Remediation

For an _activity_, _broadcast_ and _service_ the permission of the caller can be checked either by code or in the manifest.

If not strictly required, be sure that your IPC does not have the `android:exported="true"` value in the `AndroidManifest.xml`, as otherwise this allows all other Apps on Android to communicate and invoke it.

If the _intent_ is only broadcast/received in the same application, `LocalBroadcastManager` can be used so that, by design, other apps cannot receive the broadcast message. This reduces the risk of leaking sensitive information. `LocalBroadcastManager.sendBroadcast().
BroadcastReceivers` should make use of the `android:permission` attribute, as otherwise any other application can invoke them. `Context.sendBroadcast(intent, receiverPermission);` can be used to specify permissions a receiver needs to have to read the broadcast. See also [sendBroadcast][2e0ef82d].
You can also set an explicit application package name that limits the components this Intent will resolve to. If left to the default value of null, all components in all applications will considered. If non-null, the Intent can only match the components in the given application package.

If your IPC is intended to be accessible to other applications, you can apply a security policy by using the `<permission>` element and set a proper `android:protectionLevel`. When using `android:permission` in a service declaration, other applications will need to declare a corresponding `<uses-permission>` element in their own manifest to be able to start, stop, or bind to the service.

#### References

* [Binders][0c656fa2]
* [Services][d97f5ea9]
* [Bound Services][5a7bc786]
* [AIDL][8c349a63]
* [Intents][a28d43d1]
* [ContentProviders][6a30e426]
* [Intent-filter][aa2cf4d9]
* [Service][56866a0a]
* [Provider][466ff32c]
* [Receiver][988bd8a2]
* [SendBroadcast][2e0ef82d]

##### OWASP MASVS

- V2.6: "No sensitive data is exposed via IPC mechanisms."

##### OWASP Mobile Top 10
* M1 - Improper Platform Usage
* M2 - Insecure Data Storage

##### CWE
- [CWE-634: Weaknesses that Affect System Processes](https://cwe.mitre.org/data/definitions/634.html)


### Testing for Sensitive Data Disclosure Through the User Interface

#### Overview

Sensitive data could be exposed if a user deliberately takes a screenshot of the application (containing sensitive data), or in the case of malicious application running on the device, that is able to continuously capture the screen. For example, capturing a screenshot of a bank application running on the device may reveal information about the user account, his credit, transactions and so on.

Masking of sensitive data when presented within an activity of an App should also be enforced to prevent disclosure and mitigate for example shoulder surfing.

#### Static Analysis

To verify if the application may expose sensitive information via the user interface or screenshot, detect if the `[FLAG_SECURE][ee87d351]` options is set in the activity that needs to be protected.

You should be able to find something similar to the following line.

```Java
LayoutParams.FLAG_SECURE
```
If not, the application is probably vulnerable to screen capturing.

**(..TODO..) - Masking of sensitive data in input fields, how can it be implemented in Android**

#### Dynamic Analysis

To analyse if the application leaks any sensitive information, run the application on a device and try to acquire a screenshot of the activity or activities you want to test.

Steps to reproduce:
* Install the application on an actual device or emulator
 * `adb shell install <apk_name>`
* Run the application
* Take a screenshot and save in the current folder
 * `adb shell screencap -p /sdcard/screencap.png && adb pull /sdcard/screencap.png`

If you can see the application screenshot, the application is vulnerable; otherwise you will obtain a file of 0 bytes.

![OMTG_DATAST_008_FLAG_SECURE](Images/Chapters/0x05d/3.png)

Text fields should mask the input if sensitive information need to be keyed in.

#### Remediation

In order to prevent user or malicious applications to capture the screen of a specific activity, add the following code in the `my_app.java` activity file that you want to protect, and then call `setContentView`:

```Java
getWindow().setFlags(WindowManager.LayoutParams.FLAG_SECURE,
                WindowManager.LayoutParams.FLAG_SECURE);

setContentView(R.layout.activity_main);
```

Note that this would automatically prevent the user from taking a manual screenshot. But even if the activity is tagged with `FLAG_SECURE`, this does not apply to any pop-up windows such as Dialogs, Toasts, etc.

#### References

- [FLAG_SECURE](ee87d351)

##### OWASP MASVS

- V2.7: "No sensitive data, such as passwords and credit card numbers, is exposed through the user interface or leaks to screenshots."

##### OWASP Mobile Top 10
* M4 - Unintended Data Leakage

##### CWE
- [CWE-200: Information Exposure](https://cwe.mitre.org/data/definitions/200.html)



### Testing for Sensitive Data in Backups

#### Overview

When backup options are available, it is important to consider that user data may be stored within the App data directory. The backup feature could potentially leak sensitive information such as session identifier, usernames, email addresses, passwords, keys and much more. Consider to encrypt backup data and avoid to store any sensitive information that is not strictly required within the data directory of the App.

Besides a local backup, Android provides two ways for Apps to backup their data to the cloud:
* Auto Backup for Apps in Android 6.0 (available >= API level 23), which uploads the data to the users Google Drive account.
* Key/Value Backup (Backup API or Android Backup Service), which uploads the data to the Android Backup Service.

#### Static Analysis

##### Local

In order to backup all your application’s data Android provides an attribute called `allowBackup`. This attribute is set within the `AndroidManifest.xml` file. If the value of this attribute is set to **true**, then the device allows users to backup the application using Android Debug Bridge (ADB) - `$ adb backup`.

> Note: If the device was encrypted, then the backup files will be encrypted as well.

Check the `AndroidManifest.xml` file for the following flag:

```xml
android:allowBackup="true"
```

If the value is set to **true**, investigate whether the App saves any kind of sensitive data, either by reading the source code, or inspecting the files in the App's data directory after using it extensively.


Regardless of using either key/value or auto backup, it need to be identified:
* what files are sent to the cloud (e.g. SharedPreferences),
* if the files contain sensitive information,
* if sensitive information is protected through encryption before sending it to the cloud.

##### Auto Backup
When setting the attribute `android:allowBackup` to true in the manifest file, auto backup is enabled. The attribute `android:fullBackupOnly` can also be used to activate auto backup when implementing a backup agent, but this is only  available for Android 6.0 onwards. Other Android version will be using key/value backup instead.

```xml
android:fullBackupOnly
```

Auto backup includes almost all of the App's files and stores them in the Google Drive account of the user, limited to 25MB per App. Only the most recent backup is stored, the previous backup is deleted.

##### Key/Value Backup
To enable key/value backup the backup agent need to be defined in the manifest file. Look in `AndroidManifest.xml` for the following attribute:

```xml
android:backupAgent
```

To implement the key/value backup, either one of the following classes need to be extended:
* BackupAgent
* BackupAgentHelper

Look for these classes within the source code to check for implementations of Key/Value backup.


#### Dynamic Analysis

Attempt to make a backup using `adb` and, if successful, inspect the backup archive for sensitive data. Open a terminal and run the following command:

```bash
$ adb backup -apk -nosystem packageNameOfTheDesiredAPK
```

Approve the backup from your device by selecting the "_Back up my data_" option. After the backup process is finished, you will have a _.ab_ file in your current working directory.
Run the following command to convert the .ab file into a .tar file.

```bash
$ dd if=mybackup.ab bs=24 skip=1|openssl zlib -d > mybackup.tar
```

Alternatively, use the [Android Backup Extractor](https://sourceforge.net/projects/adbextractor/) for this task. To install, download the [binary distribution](https://sourceforge.net/projects/adbextractor/files/latest/download). For the tool to work, you also have to download the [Oracle JCE Unlimited Strength Jurisdiction Policy Files for JRE7](http://www.oracle.com/technetwork/java/javase/downloads/jce-7-download-432124.html) or [JRE8](http://www.oracle.com/technetwork/java/javase/downloads/jce8-download-2133166.html), and place them in the JRE lib/security folder. Run the following command to convert the tar file:

```bash
java -jar android-backup-extractor-20160710-bin/abe.jar unpack backup.ab
```

Extract the tar file into your current working directory to perform your analysis for sensitive data.

```bash
$ tar xvf mybackup.tar
```

#### Remediation

To prevent backing up the app's data, set the `android:allowBackup` attribute to **false** in `AndroidManifest.xml`. If this attribute is not available the allowBackup setting is enabled by default. Therefore it need to be explicitly disabled in order to deactivate it.

Sensitive information should not be sent in clear text to the cloud. It should either be:

* avoided to store the information in the first place or
* encrypt the information in rest, before sending it to the cloud.

Files can also be excluded from Auto Backup, in case they should not be shared with the Google Cloud, see [including files][e894a591].


#### References

- Documentation for the Application tag: https://developer.android.com/guide/topics/manifest/application-element.html#allowbackup
* [Backing up App Data to the Cloud][fd7bd757]
* [Key/Value Backup][1aee61a9]
* [BackupAgentHelper][48d8d464]
* [BackupAgent][03c7b547]
* [Auto Backup][bf8bd4ca]


##### OWASP MASVS

- V2.8: "No sensitive data is included in backups generated by the mobile operating system."

##### OWASP Mobile Top 10
* M1 - Improper Platform Usage
* M2 - Insecure Data Storage

##### CWE
* [CWE-530](https://cwe.mitre.org/data/definitions/530.html)


### Testing for Sensitive Information in Auto-Generated Screenshots

#### Overview

Manufacturers want to provide device users an aesthetically pleasing effect when an application is entered or exited, hence they introduced the concept of saving a screenshot when the application goes into the background. This feature could potentially pose a security risk for an application, as the screenshot containing sensitive information (e.g. a screenshot of an email or corporate documents) is written to local storage, where it is recovered either by a rogue application on a jailbroken device, or by someone who steals the device.

#### Static Analysis

In Android, when the App goes into background a screenshot of the current activity is taken and is used to give a pleasing effect when the App is next entered. However, this would leak sensitive information that is present within the App.

To verify if the application may expose sensitive information via task switcher, detect if the `[FLAG_SECURE][ee87d351]` options is set. You should be able to find something similar to the following line.

```Java
LayoutParams.FLAG_SECURE
```
If not, the application is probably vulnerable to screen capturing.

#### Dynamic Analysis

During black-box testing, open any screen within the App that contains sensitive information and click on Home button so that the App goes into background. Now press the task-switcher button, to see the snapshot. As showed below, if `SECURE_FLAG` is set (image on the left), the snapshot is entirely black, while if the `SECURE_FLAG` is not set (image on the right), information within the activity are shown:

| `SECURE_FLAG` not set  | `SECURE_FLAG` set  |
|---|---|
| ![OMTG_DATAST_010_1_FLAG_SECURE](Images/Chapters/0x05d/1.png)   |  ![OMTG_DATAST_010_2_FLAG_SECURE](Images/Chapters/0x05d/2.png) |


#### Remediation

To prevent users or malicious applications access information from backgrounded applications use the `SECURE_FLAG` as shown below:

```Java
getWindow().setFlags(WindowManager.LayoutParams.FLAG_SECURE,
                WindowManager.LayoutParams.FLAG_SECURE);

setContentView(R.layout.activity_main);
```

Moreover, the following suggestions can also be implemented to enhance your application security posture:
* Quit the app entirely when backgrounded. This will destroy any retained GUI screens.
* Nullify the data on a GUI screen before leaving the screen or logging out.

#### References

- [link to relevant how-tos, papers, etc.]


##### OWASP MASVS

- V2.9: "The app removes sensitive data from views when backgrounded."

##### OWASP Mobile Top 10
* M1 - Improper Platform Usage
* M2 - Insecure Data Storage

##### CWE
* [CWE-530](https://cwe.mitre.org/data/definitions/530.html)


### Testing for Sensitive Data in Memory

#### Overview

Analyzing the memory can help to identify the root cause of different problems, like for example why an application is crashing, but can also be used to identify sensitive data. This section describes how to check for sensitive data and disclosure of data in general within the process memory.

To be able to investigate the memory of an application a memory dump needs to be created first or the memory needs to be viewed with real-time updates. This is also already the problem, as the application only stores certain information in memory if certain functions are triggered within the application. Memory investigation can of course be executed randomly in every stage of the application, but it is much more beneficial to understand first what the mobile application is doing and what kind of functionalities it offers and also make a deep dive into the decompiled code before making any memory analysis.
Once sensitive functions are identified (like decryption of data) the investigation of a memory dump might be beneficial in order to identify sensitive data like a key or the decrypted information itself.

#### Static Analysis

It needs to be identified within the code when sensitive information is stored within a variable or processed and is therefore available within the memory. This information can then be used in dynamic testing when using the App.

#### Dynamic Analysis

To analyse the memory of an App, the app must be **debuggable**.
See the instructions in XXX (**#TODO-Link to repackage and sign**) on how to repackage and sign an Android App to enable debugging for an app, if not already done. Also adb integration need to be activated in Android Studio in “_Tools/Android/Enable ADB Integration_” in order to take a memory dump.

For rudimentary analysis Android Studio built in tools can be used. Android studio includes tools in the “_Android Monitor_” tab to investigate the memory. Select the device and app you want to analyse in the "_Android Monitor_" tab and click on "_Dump Java Heap_" and a _.hprof_ file will be created.

![Create Heap Dump](Images/Chapters/0x05d/Dump_Java_Heap.png)

In the new tab that shows the _.hprof_ file, the Package Tree View should be selected. Afterwards the package name of the app can be used to navigate to the instances of classes that were saved in the memory dump.

![Create Heap Dump](Images/Chapters/0x05d/Package_Tree_View.png)

For deeper analysis of the memory dump Eclipse Memory Analyser (MAT) should be used. The _.hprof_ file will be stored in the directory "captures", relative to the project path open within Android Studio.

Before the _.hprof_ file can be opened in MAT it needs to be converted. The tool _hprof-conf_ can be found in the Android SDK in the directory platform-tools.

```bash
./hprof-conv file.hprof file-converted.hprof
```

By using MAT, more functions are available like usage of the Object Query Language (OQL). OQL is an SQL-like language that can be used to make queries in the memory dump. Analysis should be done on the dominator tree as only this contains the variables/memory of static classes.

To quickly discover potential sensitive data in the _.hprof_ file, it is also useful to run the `string` command against it. When doing a memory analysis, check for sensitive information like:
* Password and/or Username
* Decrypted information
* User or session related information
* Session ID
* Interaction with OS, e.g. reading file content

#### Remediation

If sensitive information is used within the application memory it should be nulled immediately after usage to reduce the attack surface.

#### References

* [Securely stores sensitive data in RAM][6227fc2d]

Tools:
* [Android Studio’s Memory Monitor][c96db86c]
* [Eclipse’s MAT (Memory Analyzer Tool) standalone][681372d4]
* [Memory Analyzer which is part of Eclipse][6ff3fc11]
* [Fridump][ebd40e26]
* [Fridump Repo][faab1495]
* [LiME][6204d45e] (formerly DMD)

##### References

* OWASP MASVS

- V2.10: "The app does not hold sensitive data in memory longer than necessary, and memory is cleared explicitly after use."

##### OWASP Mobile Top 10
* M1 - Improper Platform Usage
* M2 - Insecure Data Storage

##### CWE
* CWE-316 - Cleartext Storage of Sensitive Information in Memory


### Testing the Device-Access-Security Policy

#### Overview

Apps that are processing or querying for sensitive information should ensure that they are running on a trusted and secure environment. In order to be able to achieve this, the App can enforce the following local checks on the device:

* PIN or password set to unlock the device
* Usage of a minimum Android OS version
* Detection of activated USB Debugging
* Detection of encrypted device
* Detection of rooted device (see also OMTG-ENV-006)


#### Static Analysis

In oder to be able to test the device-access-security policy that is enforced by the App, a written copy of the policy need to be provided. The policy should define what checks are available and how they are enforced. For example one check could enforce that the App only runs on Android Marshmallow (Android 6.0) or higher and the App is closing itself if the App is running on an Android version < 6.0.

The functions within the code that implement the policy need to be identified and checked if they can be bypassed.

#### Dynamic Analysis

The dynamic analysis depends on the checks that are enforced by App and their expected behavior and need to be checked if they can be bypassed.

#### Remediation

Different checks on the Android device can be implemented by querying different system preferences from Settings.Secure <sup>[1]</sup>. The Device Administration API <sup>[2]</sup> offers different mechanism to create security aware applications, that are able to enforce password policies or encryption of the device.


#### References

- [1] Settings.Secure - https://developer.android.com/reference/android/provider/Settings.Secure.html
- [2] Device Administration API - https://developer.android.com/guide/topics/admin/device-admin.html

#### References

##### OWASP MASVS

- V2.11: "The app enforces a minimum device-access-security policy, such as requiring the user to set a device passcode."

##### OWASP Mobile Top 10
* M1 - Improper Platform Usage

##### CWE
- CWE: [Link to CWE issue] - (.. TODO ..)


### Verifying User Education Controls

#### Overview

Educating users is a crucial part in the usage of mobile Apps. Even though many security controls are already in place, they might be circumvented or misused through the users.

The following list shows potential warnings or advises for a user when opening the App the first time and using it:
* App shows after starting it the first time a list of data it is storing locally and remotely. This can also be a link to an external ressource as the information might be quite extensive.
* If a new user account is created within the App it should show the user if the password provided is considered as secure and applies to best practice password policies.
* If the user is installing the App on a rooted device a warning should be shown that this is dangerous and deactivates security controls on OS level and is more likely to be prone to Malware. See also OMTG-DATAST-011 for more details.
* If a user installed the App on an outdated Android version a warning should be shown. See also OMTG-DATAST-010 for more details.

**(..TODO..) - What else can be a warning on Android?**

#### Static Analysis

**...TODO...**

#### Dynamic Analysis

After installing the App and also while using it, it should be checked if any warnings are shown to the user, that have an education purpose.
**...TODO...**

#### Remediation

Warnings should be implemented that address the key points listed in the overview section.
**...TODO...**

#### References

**...TODO...**

##### OWASP MASVS

- V2.12: "The app educates the user about the types of personally identifiable information processed, as well as security best practices the user should follow in using the app."

##### OWASP Mobile Top 10
* M1 - Improper Platform Usage

##### CWE
- CWE: [Link to CWE issue] - **.. TODO ...**







<!-- References links
If a link is outdated, you can change it here and it will be updated everywhere -->

<!-- OMTG-DATAST-001-1 -->
[707361af]: http://developer.android.com/reference/android/security/KeyChain.html "Android KeyChain"
[19149717]: http://developer.android.com/training/articles/keystore.html "Android KeyStore System"
[0d4e8f69]: http://www.androidauthority.com/use-android-keystore-store-passwords-sensitive-information-623779/ "Use Android Keystore"
[8705d59b]: https://developer.android.com/reference/javax/crypto/Cipher.html "Cipher"
[c941abfc]: https://developer.android.com/reference/java/security/SecureRandom.html "SecureRandom"
[fcc82125]: https://developer.android.com/reference/javax/crypto/KeyGenerator.html "KeyGenerator"
[ff4a4029]: https://developer.android.com/reference/android/accounts/AccountManager.html "AccountManager"

<!-- OMTG-DATAST-001-2 -->
[tempfiles]: https://www.sqlite.org/tempfiles.html "Journal files"
[lockingv3]: https://www.sqlite.org/lockingv3.html "Lock Files"
[e65ea363]: http://developer.android.com/guide/topics/data/data-storage.html#filesInternal "UsingInternalStorage"
[5e4c3059]: https://developer.android.com/guide/topics/data/data-storage.html#filesExternal "UsingExternalStorage"
[afd8258f]: http://developer.android.com/reference/android/content/SharedPreferences.html "SharedPreferences"
[7e90d2dc]: https://www.zetetic.net/sqlcipher/sqlcipher-for-android/ "SQLCipher"
[6dea1401]: https://github.com/scottyab/secure-preferences "SecurePreferences"
[1e23894b]: https://developer.android.com/training/basics/data-storage/index.html "AndroidStorage"
[fb530e1c]: http://developer.android.com/training/articles/security-tips.html#StoringData "StoringData"
[be9ea354]: https://github.com/google/enjarify "Enjarify"
[b54750a7]: https://github.com/skylot/jadx "JADX"
[3d1bb980]: https://github.com/pxb1988/dex2jar "Dex2jar"
[a9965341]: http://developer.android.com/tools/help/lint.html "Lint"
[3b9b0b6f]: http://www.sqlite.org/cli.html "Sqlite3"

<!-- OMTG-DATAST-002 -->
[45476f61]: http://proguard.sourceforge.net/ "ProGuard"
[7bd6e70d]: https://www.guardsquare.com/dexguard "DexGuard"
[99e277eb]: http://developer.android.com/tools/help/logcat.html "LogCat"
[c83d7c35]: https://github.com/google/android-classyshark "ClassyShark"
[de2ec1fd]: http://developer.android.com/reference/android/util/Log.html "ClassLogOverview"
[7f106169]: http://developer.android.com/tools/debugging/debugging-log.html "DebuggingLogsLogCat"

<!-- OMTG-DATAST-003 -->
[e894a591]: https://developer.android.com/guide/topics/data/autobackup.html#IncludingFiles "IncludingFiles"
[fd7bd757]: https://developer.android.com/guide/topics/data/backup.html "BackingUpAppDataToCloud"
[1aee61a9]: https://developer.android.com/guide/topics/data/keyvaluebackup.html "KeyValueBackup"
[48d8d464]: https://developer.android.com/reference/android/app/backup/BackupAgentHelper.html "BackupAgentHelper"
[03c7b547]: https://developer.android.com/reference/android/app/backup/BackupAgent.html "BackupAgent"
[bf8bd4ca]: https://developer.android.com/guide/topics/data/autobackup.html "AutoBackup"

<!-- OMTG-DATAST-011 -->
[c96db86c]: http://developer.android.com/tools/debugging/debugging-memory.html#ViewHeap "MemoryMonitor"
[681372d4]: https://eclipse.org/mat/downloads.php "EclipseMATStandalone"
[6ff3fc11]: https://www.eclipse.org/downloads/ "MemoryAnalyzerWhichIsPartOfEclipse"
[ebd40e26]: http://pentestcorner.com/introduction-to-fridump "Fridump"
[faab1495]: https://github.com/Nightbringer21/fridump "FridumpRepo"
[6204d45e]: https://github.com/504ensicsLabs/LiME "LiME"
[6227fc2d]: https://www.nowsecure.com/resources/secure-mobile-development/coding-practices/securely-store-sensitive-data-in-ram/ "SecurelyStoreDataInRAM"

<!-- OMTG-DATAST-007 -->
[0c656fa2]: https://developer.android.com/reference/android/os/Binder.html "IPCBinder"
[d97f5ea9]: https://developer.android.com/guide/components/services.html "IPCServices"
[a28d43d1]: https://developer.android.com/reference/android/content/Intent.html "IPCIntent"
[6a30e426]: https://developer.android.com/reference/android/content/ContentProvider.html "IPCContentProviders"
[aa2cf4d9]: https://developer.android.com/guide/topics/manifest/intent-filter-element.html "IntentFilterElement"
[56866a0a]: https://developer.android.com/guide/topics/manifest/service-element.html "ServiceElement"
[466ff32c]: https://developer.android.com/guide/topics/manifest/provider-element.html "ProviderElement"
[988bd8a2]: https://developer.android.com/guide/topics/manifest/receiver-element.html "ReceiverElement"
[5a7bc786]: https://developer.android.com/guide/components/bound-services.html "BoundServices"
[8c349a63]: https://developer.android.com/guide/components/aidl.html "AIDL"
[2e0ef82d]: https://developer.android.com/reference/android/content/Context.html#sendBroadcast(android.content.Intent) "SendBroadcast"
[033fefeb]: https://www.nccgroup.trust/us/about-us/resources/intent-sniffer/ "IntentSniffer"
[f3b542e2]: https://labs.mwrinfosecurity.com/tools/drozer/ "Drozer"

<!-- OMTG-DATAST-008 -->
[ee87d351]: https://developer.android.com/reference/android/view/Display.html#FLAG_SECURE "FLAG_SECURE"<|MERGE_RESOLUTION|>--- conflicted
+++ resolved
@@ -361,13 +361,8 @@
 
 #### Dynamic Analysis
 
-<<<<<<< HEAD
 All requests made to the external service should be analyzed if any sensitive information is embedded into them.
 * Dynamic analysis can be performed by launching a Man-in-the-middle (MITM) attack using _Burp Proxy_ or OWASP ZAP, to intercept the traffic exchanged between client and server. A complete guide can be found [here][05773baa]. Once we are able to route the traffic to the interception proxy, we can try to sniff the traffic from the App. When using the App all requests that are not going directly to the server where the main function is hosted should be checked, if any sensitive information is sent to a 3rd party. This could be for example PII (Personal Identifiable Information) in a tracker or ad service.
-=======
-All requests made to external services should be analyzed if any sensitive information is embedded into them.
-* Dynamic analysis can be performed by launching a Man-in-the-middle (MITM) attack using _Burp Proxy_ or OWASP ZAP, to intercept the traffic exchanged between client and server. A complete guide can be found [here][05773baa]. Once we are able to route the traffic to the interception proxy, we can try to sniff the traffic from the App. When using the App all requests that are not going directly to the server where the main function is hosted should be checked, if any sensitive information is sent to a 3rd party. This could be for example PII in a tracker or ad service.
->>>>>>> f97437ce
 * When decompiling the App, API calls and/or functions provided through the 3rd party library should be reviewed on a source code level to identify if they are used accordingly to best practices.
 
 #### Remediation
