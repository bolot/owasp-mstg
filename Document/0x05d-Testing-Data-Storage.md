## Testing Data Storage

### Testing for Sensitive Data in Local Storage

#### Overview

[Storing data][fb530e1c] is essential for many mobile applications, for example in order to keep track of user settings or data a user might has keyed in that needs to stored locally or offline. Data can be stored persistently in various ways. The following table shows those mechanisms that are available on the Android platform:

* Shared Preferences
* Internal Storage  
* External Storage  
* SQLite Databases  

The following examples shows snippets of code to demonstrate bad practices that discloses sensitive information and also shows the different mechanisms in Android to store data.

##### Shared Preferences

[SharedPreferences][afd8258f] is a common approach to store Key/Value pairs persistently in the filesystem by using a XML structure. Within an Activity the following code might be used to store sensitive information like a username and a password:

```java
SharedPreferences sharedPref = getSharedPreferences("key", MODE_WORLD_READABLE);
SharedPreferences.Editor editor = sharedPref.edit();
editor.putString("username", "administrator");
editor.putString("password", "supersecret");
editor.commit();
```

Once the activity is called, the file key.xml is created with the provided data. This code is violating several best practices.

* The username and password is stored in clear text in `/data/data/<PackageName>/shared_prefs/key.xml`

```xml
<?xml version='1.0' encoding='utf-8' standalone='yes' ?>
<map>
  <string name="username">administrator</string>
  <string name="password">supersecret</string>
</map>
```

* `MODE_WORLD_READABLE` allows all applications to access and read the content of `key.xml`

```bash
root@hermes:/data/data/sg.vp.owasp_mobile.myfirstapp/shared_prefs # ls -la
-rw-rw-r-- u0_a118 u0_a118    170 2016-04-23 16:51 key.xml
```

> Please note that `MODE_WORLD_READABLE` and `MODE_WORLD_WRITEABLE` were deprecated in API 17. Although this may not affect newer devices, applications compiled with android:targetSdkVersion set prior to 17 may still be affected, if they run on OS prior to Android 4.2 (`JELLY_BEAN_MR1`).


##### SQLite Database (Unencrypted)

SQLite is a SQL database that stores data to a .db file. The Android SDK comes with built in classes to operate SQLite databases. The main package to manage the databases is android.database.sqlite.
Within an Activity the following code might be used to store sensitive information like a username and a password:

```java
SQLiteDatabase notSoSecure = openOrCreateDatabase("privateNotSoSecure",MODE_PRIVATE,null);
notSoSecure.execSQL("CREATE TABLE IF NOT EXISTS Accounts(Username VARCHAR,Password VARCHAR);");
notSoSecure.execSQL("INSERT INTO Accounts VALUES('admin','AdminPass');");
notSoSecure.close();
```

Once the activity is called, the database file `privateNotSoSecure` is created with the provided data and the data is stored in clear text in `/data/data/<PackageName>/databases/privateNotSoSecure`.

There might be several files available in the databases directory, besides the SQLite database.

* Journal files: These are temporary files used to implement atomic commit and rollback capabilities in SQLite (see also [tempfiles] ).
* Lock files: The lock files are part of the locking and journaling mechanism designed to improve concurrency in SQLite and to reduce the writer starvation problem. You can read more here: [lockingv3].

Unencrypted SQLite databases should not be used to store sensitive information.

##### SQLite Databases (Encrypted)

By using the library [SQLCipher][7e90d2dc] SQLite databases can be encrypted, by providing a password.

```java
SQLiteDatabase secureDB = SQLiteDatabase.openOrCreateDatabase(database, "password123", null);
secureDB.execSQL("CREATE TABLE IF NOT EXISTS Accounts(Username VARCHAR,Password VARCHAR);");
secureDB.execSQL("INSERT INTO Accounts VALUES('admin','AdminPassEnc');");
secureDB.close();

```

If encrypted SQLite databases are used, check if the password is hardcoded in the source, stored in shared preferences or hidden somewhere else in the code or file system.
A secure approach to retrieve the key, instead of storing it locally could be to either:

* Ask the user every time for a PIN or password to decrypt the database, once the App is opened (weak password or PIN is prone to Brute Force Attacks), or
* Store the key on the server and make it accessible via a Web Service (then the App can only be used when the device is online)

##### Internal Storage

Files can be saved directly on the device's [internal storage][e65ea363]. By default, files saved to the internal storage are private to your application and other applications cannot access them (nor can the user). When the user uninstalls your application, these files are removed.
Within an Activity the following code might be used to store sensitive information in the variable test persistently to the internal storage:

```java
FileOutputStream fos = null;
try {
   fos = openFileOutput(FILENAME, Context.MODE_PRIVATE);
   fos.write(test.getBytes());
   fos.close();
} catch (FileNotFoundException e) {
   e.printStackTrace();
} catch (IOException e) {
   e.printStackTrace();
}
```

The file mode need to be checked, to make sure that only the app itself has access to the file by using `MODE_PRIVATE`. Other modes like `MODE_WORLD_READABLE` (deprecated) and  `MODE_WORLD_WRITEABLE` (deprecated) are more lax and can pose a security risk.

It should also be checked what files are read within the App by searching for the usage of class `FileInputStream`. Part of the internal storage mechanisms is also the cache storage. To cache data temporarily, functions like `getCacheDir()` can be used.

##### External Storage

Every Android-compatible device supports a shared "[external storage][5e4c3059]" that you can use to save files. This can be a removable storage media (such as an SD card) or an internal (non-removable) storage.
Files saved to the external storage are world-readable and can be modified by the user when they enable USB mass storage to transfer files on a computer.
Within an Activity the following code might be used to store sensitive information in the variable password persistently to the external storage:

```java
File file = new File (Environment.getExternalFilesDir(), "password.txt");
String password = "SecretPassword";
FileOutputStream fos;
    fos = new FileOutputStream(file);
    fos.write(password.getBytes());
    fos.close();
```

Once the activity is called, the file is created with the provided data and the data is stored in clear text in the external storage.

It’s also worth to know that files stored outside the application folder (internal: `data/data/com.appname/files` or external: `/storage/emulated/0/Android/data/com.appname/files/`) will not be deleted when the user uninstall the application.

##### KeyChain and KeyStore

Mobile operating systems offer different native functions to store sensitive information like credentials and keys encrypted within the device. In case keys or other sensitive information need to be stored, several best practices available at the OS level should be applied to make it harder for attackers to retrieve these information. The following tasks should be done when analysing an App:

* Identify keys and passwords in the App, e.g. entered by the users, sent by the endpoint, shipped within the App and how this sensitive data is processed locally.
* Decide with the developers if this sensitive stored information locally is needed and if not, how it can be moved to the endpoint or completely deleted.

The credo for saving data can be summarized quite easily: Public data should be available for everybody, but sensitive and private data needs to be protected or not stored in the first place on the device itself.

This vulnerability occurs when sensitive data is not properly protected by an app when persistently storing it. The App might be able to store it in different places, for example locally on the device or on an external SD card. When trying to exploit this kind of issues, consider that there might be a lot of information processed and stored in different locations. It is important to identify at the beginning what kind of information is processed by the mobile application and keyed in by the user and what might be interesting and valuable for an attacker (e.g. passwords, credit card information).

This vulnerability can have many consequences, like disclosure of encryption keys that can be used by an attacker to decrypt information. More generally speaking an attacker might be able to identify this information to use it as a basis for other attacks like social engineering (when PII is disclosed), session hijacking (if session information or a token is disclosed) or gather information from Apps that have a payment option in order to attack and abuse it.


#### Static Analysis

##### Local Storage

As already pointed out, there are several ways to store information within Android. Several checks should therefore be applied to the source code to identify the storage mechanisms used within the Android App and if sensitive data is processed insecurely.

* Check `AndroidManifest.xml` for permissions to read and write to external storage, like `uses-permission android:name="android.permission.WRITE_EXTERNAL_STORAGE"`
* Check the source code for functions and API calls that are used for storing data:
  * Open the Java Files in an IDE or text editor of your choice or use grep on the command line to search for:
    * file permissions like:
      * `MODE_WORLD_READABLE` or `MODE_WORLD_WRITABLE`. IPC files should not be created with permissions of `MODE_WORLD_READABLE` or `MODE_WORLD_WRITABLE` unless it is required as any app would be able to read or write the file even though it may be stored in the app private data directory.
    * Classes and functions like:
      * `SharedPreferences` Class (Storage of key-value pairs)
      * `FileOutPutStream` Class (Using Internal or External Storage)
      * `getExternal*` functions (Using External Storage)
      * `getWritableDatabase` function (return a SQLiteDatabase for writing)
      * `getReadableDatabase` function (return a SQLiteDatabase for reading)
      * `getCacheDir` and `getExternalCacheDirs` function (Using cached files)

##### KeyChain and KeyStore

Encryption operations should rely on solid and tested functions provided by the SDK. The following describes different “bad practices” that should be checked with the source code:

* Check if simple bit operations are used, like XOR or Bit flipping to “encrypt” sensitive information like credentials or private keys that are stored locally. This should be avoided as the data can easily be recovered.
* Check if keys are created or used without taking advantage of the Android onboard features like the [KeyStore][19149717].
* Identify what kind of information is stored persistently and if credentials or keys are disclosed.

When going through the source code it should be analyzed if native mechanisms that are offered by Android are applied to the identified sensitive information. Sensitive information should not be stored in clear text and should be encrypted. If sensitive information needs to be stored on the device itself, several functions/API calls are available to protect the data on the Android device by using the **KeyChain** and **Keystore**. The following controls should therefore be used:

* Check if a key pair is created within the App by looking for the class `KeyPairGenerator`.
* Check that the application is using the KeyStore and Cipher mechanisms to securely store encrypted information on the device. Look for the pattern `import java.security.KeyStore`, `import javax.crypto.Cipher`, `import java.security.SecureRandom` and it’s usage.
* The `store(OutputStream stream, char[] password)` function can be used to store the KeyStore to disk with a specified password. Check that the password provided is not hardcoded and is defined by user input as this should only be known to the user. Look for the pattern `.store(`.

The code should also be analysed if sensitive data is used properly and securely:

* Sensitive information should not be stored for too long in the RAM (see also [OMTG-DATAST-011 - Testing for Sensitive Data Disclosure in Process Memory](#OMTG-DATAST-011)).
* Set variables that use sensitive information to null once finished.
* Use immutable objects for sensitive data so it cannot be changed.


#### Dynamic Analysis

Install and use the App as it is intended and execute all functions at least once. Afterwards check the following items:

* Check the files that are shipped with the mobile application once installed in /data/data/<AppName>/files in order to identify development, backup or simply old files that shouldn’t be in a production release.
* Check if .db files are available, which are SQLite databases and if they contain sensitive information (usernames, passwords, keys etc.). SQLite databases are stored in /data/data/<AppName>/databases.
* Check Shared Preferences that are stored as XML files in the shared_prefs directory of the App for sensitive information.
* Check the file system permissions of the files in /data/data/<app name>. The permission should only allow **rwx** to the user and his group that was created for the app (e.g. u0_a82) but not to others. Others should have no permissions to files, but may have the executable flag to directories.

##### KeyChain and KeyStore

When targeting Android applications, the best way to proceed is to first decompile them in order to obtain something close to the source code (_**see Decompiling Android App Guide - #TODO-Create a general guide that can bee referenced anywhere in the OMSTF**_). With the code in your hands you should then be able to inspect and verify if system credentials storage facilities are in place.

#### Remediation

If sensitive information (credentials, keys, PII, etc.) is needed locally on the device several best practices are offered by Android that should be used to store data securely instead of reinventing the wheel or leave it unencrypted on the device.

The following is a list of best practice used for secure storage of certificates and keys and sensitive data in general:

* [Android KeyStore][19149717]: The KeyStore provides a secure system level credential storage. It is important to note that the credentials are not actually stored within the KeyStore. An app can create a new private/public key pair to encrypt application secrets by using the public key and decrypt the same by using the private key. The KeyStore is a secure container that makes it difficult for an attacker to retrieve the private key and guards the encrypted data. Nevertheless an attacker can access all keys on a rooted device in the folder `/data/misc/keystore/`. The KeyStore is encrypted using the user’s own lockscreen pin/password, hence, when the device screen is locked the KeyStore is unavailable. More information can be found here: [how to use Android Keystore][0d4e8f69].
* [Android KeyChain][707361af]: The KeyChain class is used to store and retrieve private keys and their corresponding certificate (chain). The user will be prompted to set a lock screen PIN or password to protect the credential storage if it hasn’t been set, if something gets imported into the KeyChain the first time.
* Encryption or decryption functions that were self implemented need to be avoided. Instead use Android implementations such as [Cipher][8705d59b], [SecureRandom][c941abfc] and [KeyGenerator][fcc82125].   
* Username and password should not be stored on the device. Instead, perform initial authentication using the username and password supplied by the user, and then use a short-lived, service-specific authorization token (session token). If possible, use the [AccountManager][ff4a4029] class to invoke a cloud-based service and do not store passwords on the device.
* As a security in depth measure code obfuscation should also be applied to the App, to make reverse engineering harder for attackers.
* Usage of `MODE_WORLD_WRITEABLE` or `MODE_WORLD_READABLE` should generally be avoided for files. If data needs to be shared with other applications, a content provider should be considered. A content provider offers read and write permissions to other apps and can make dynamic permission grants on a case-by-case basis.
* The usage of Shared Preferences or other mechanisms that are not able to protect data should be avoided to store sensitive information. SharedPreferences are insecure and not encrypted by default. [“Secure-preferences][6dea1401]” can be used to encrypt the values stored within [Shared Preferences][afd8258f].
* Do not use the external storage for sensitive data. By default, files saved to the internal storage are private to your application and other applications cannot access them (nor can the user). When the user uninstalls your application, these files are removed.
* To provide additional protection for sensitive data, you might choose to encrypt local files using a key that is not directly accessible to the application. For example, a key can be placed in a [KeyStore][19149717] and protected with a user password that is not stored on the device. While this does not protect data from a root compromise that can monitor the user inputting the password, it can provide protection for a lost device without file system encryption.


#### References

* [How to use the Android Keystore to store passwords and other sensitive information][0d4e8f69]
* [Android KeyChain][707361af]
* [Android KeyStore][19149717]

##### OWASP MASVS

- V2.1: "System credential storage facilities are used appropriately to store sensitive data, such as user credentials or cryptographic keys."

##### OWASP Mobile Top 10
* M1 - Improper Platform Usage
* M2 - Insecure Data Storage

##### CWE
* CWE-311 - Missing Encryption of Sensitive Data
* CWE-312 - Cleartext Storage of Sensitive Information
* CWE-522 - Insufficiently Protected Credentials
* CWE-922 - Insecure Storage of Sensitive Information

##### Info

* [Internal Storage][e65ea363]
* [External Storage][5e4c3059]
* [Storing Data][fb530e1c]
* [Shared Preferences][afd8258f]
* [SQLCipher][7e90d2dc]
* [SecurePreferences][6dea1401]
* [Android Keystore][19149717]
* [Android Storage Documentation][1e23894b]

##### Tools
* [Enjarify][be9ea354]
* [JADX][b54750a7]
* [Dex2jar][3d1bb980]
* [Lint][a9965341]
* [SQLite3][3b9b0b6f]


### Testing for Sensitive Data in Logs

#### Overview

There are many legit reasons to create log files on a mobile device, for example to keep track of crashes or errors that are stored locally when being offline and being sent to the application developer/company once online again or for usage statistics. However, logging sensitive data such as credit card number and session IDs might expose the data to attackers or malicious applications.
Log files can be created in various ways on each of the different operating systems. The following list shows the mechanisms that are available on Android:

* Log Class, .log[a-Z]
* Logger Class        
* StrictMode  
* System.out/System.err.print

Classification of sensitive information can vary between different industries, countries and their laws and regulations. Therefore laws and regulations need to be known that are applicable to it and to be aware of what sensitive information actually is in the context of the App.

#### Static Analysis

Check the source code for usage of Logging functions, by searching for the following terms:

1. Functions and classes like:
  * `Log.d`, `Log.e`, `Log.i`, `Log.v`, `Log.w` and `Log.wtf`
  * `Logger`
  * `StrictMode`

2. Keywords and system output to identify non-standard log mechanisms like :
  * logfile
  * logging
  * logs
  * `System.out.print` | `System.out.println`

#### Dynamic Analysis

Use the mobile app extensively so that all functionality is at least triggered once.

1. Identify the data directory of the application in order to look for log files (`/data/data/package_name`). Check if log data is generated by checking the application logs, as some mobile applications create and store their own logs in the data directory.  
2. Many application developers use still `System.out.println()` or `printStackTrace()` instead of a proper logging class. Therefore the testing approach also needs to cover all output generated by the application during starting, running and closing of it and not only the output created by the log classes. In order to verify what data is written to logfiles and printed directly by using `System.out.println()` or `printStackTrace()` the code should be checked for these functions and the tool [_LogCat_][99e277eb] can be used to check the output. Two different approaches are available to execute LogCat.
  * LogCat is already part of _Dalvik Debug Monitor Server_ (DDMS) and is built into Android Studio. If the app is in debug mode and running, the log output is shown in the Android Monitor in the LogCat tab. Patterns can be defined in LogCat to filter the log output of the app.

![Log output in Android Studio](Images/Chapters/0x05d/log_output_Android_Studio.png)

  * LogCat can be executed by using adb in order to store the log output permanently.

```bash
# adb logcat > logcat.log
```

#### Remediation

Ensure logging statements are removed from the production release, as logs may be interrogated or readable by other applications. Tools like **[ProGuard][45476f61]**, which is already included in Android Studio or **[DexGuard][7bd6e70d]** can be used to strip out logging portions in the code when preparing the production release. For example, to remove logging calls within an Android application, simply add the following option in the _proguard-project.txt_ configuration file of ProGuard:

```java
-assumenosideeffects class android.util.Log
{
public static boolean isLoggable(java.lang.String, int);
public static int v(...);
public static int i(...);
public static int w(...);
public static int d(...);
public static int e(...);
public static int wtf(...);
}
```

#### References

##### Info
* [Overview of Class Log][de2ec1fd]
* [Debugging Logs with LogCat][7f106169]

##### Tools
* [LogCat][99e277eb]
* [ProGuard][45476f61]
* [DexGuard][7bd6e70d]
* [ClassyShark][c83d7c35]

##### OWASP MASVS

- V2.2: "No sensitive data is written to application logs."

##### OWASP Mobile Top 10
* M1 - Improper Platform Usage
* M2 - Insecure Data Storage

##### CWE
* CWE-117: Improper Output Neutralization for Logs
* CWE-532: Information Exposure Through Log Files
* CWE-534: Information Exposure Through Debug Log Files



### Testing Whether Sensitive Data is Sent to Third Parties

#### Overview

<<<<<<< HEAD
Different 3rd party services are available that can be embedded into the App to implement different features. This features can vary from tracker services to monitor the user behaviour within the App, selling banner advertisements or to create a better user experience. Interacting with these services abstracts the complexity and neediness to implement the functionality on its own and to reinvent the wheel.
=======
Different 3rd party services are available that can be embedded into the App to implement different features. These features can vary from tracker services to monitor the user behaviour within the App, selling banner advertisements or to create a better user experience. Interacting with these services abstracts the complexity and neediness to implement the functionality on it’s own and to reinvent the wheel.
>>>>>>> 6eaf9769
The downside is that a developer doesn’t know in detail what code is executed via 3rd party libraries and therefore giving up visibility. Consequently it should be ensured that not more information as needed is sent to the service and that no sensitive information is disclosed.

3rd party services are mostly implemented in two ways:
* By using a standalone library, like a Jar in an Android project that is getting included into the APK.
* By using a full SDK.

#### Static Analysis

Some 3rd party libraries can be automatically integrated into the App through a wizard within the IDE. The permissions set in the `AnroidManifest.xml`  when installing a library through an IDE wizard should be reviewed. Especially permissions to access `SMS (READ_SMS)`, contacts (`READ_CONTACTS`) or the location (`ACCESS_FINE_LOCATION`) should be challenged if they are really needed to make the library work at a bare minimum, see also **OMTG-ENV-XXX**. When talking to developers it should be shared to them that it’s actually necessary to have a look at the diff on the project source code before and after the library was installed through the IDE and what changes have been made to the code base.

The same thing applies when adding a library or SDK manually. The source code should be checked for API calls or functions provided by the 3rd party library or SDK. The applied code changes should be reviewed and it should be checked if available security best practices of the library and SDK are applied and used.

The libraries loaded into the project should be reviewed in order to identify with the developers if they are needed and also if they are out of date and contain known vulnerabilities.

#### Dynamic Analysis

All requests made to the external service should be analyzed if any sensitive information is embedded into them.
* Dynamic analysis can be performed by launching a Man-in-the-middle (MITM) attack using _Burp Proxy_ or OWASP ZAP, to intercept the traffic exchanged between client and server. A complete guide can be found [here][05773baa]. Once we are able to route the traffic to the interception proxy, we can try to sniff the traffic from the App. When using the App all requests that are not going directly to the server where the main function is hosted should be checked, if any sensitive information is sent to a 3rd party. This could be for example PII in a tracker or ad service.
* When decompiling the App, API calls and/or functions provided through the 3rd party library should be reviewed on a source code level to identify if they are used accordingly to best practices.

#### Remediation

All data that is sent to 3rd Party services should be anonymized, so no PII data is available. Also all other data, like IDs in an application that can be mapped to a user account or session should not be sent to a third party.  
`AndroidManifest.xml` should only contain the permissions that are absolutely needed to work properly and as intended.

#### References

* [Bulletproof Android, Godfrey Nolan][9b6055db]: Chapter 7 - Third-Party Library Integration

[9b6055db]: https://www.amazon.com/Bulletproof-Android-Practical-Building-Developers/dp/0133993329 "Book_BulletproofAndroid"
[05773baa]: https://support.portswigger.net/customer/portal/articles/1841101-configuring-an-android-device-to-work-with-burp "ConfigureAndroidBurp"

##### OWASP MASVS

- V2.3: "No sensitive data is shared with third parties unless it is a necessary part of the architecture."

##### OWASP Mobile Top 10
* M1 - Improper Platform Usage
* M2 - Insecure Data Storage

##### CWE
- CWE-359 "Exposure of Private Information ('Privacy Violation')": [Link to CWE issue]


### Testing Whether the Keyboard Cache Is Disabled for Text Input Fields

#### Overview

When keying in data into input fields, the software keyboard automatically suggests what data the user might want to key in. This feature can be very useful in messaging Apps to write text messages more efficient. For input fields that are asking for sensitive information like passwords or credit card data the keyboard cache might disclose sensitive information already when the input field is selected. This feature should therefore be disabled for input fields that are asking for sensitive information.

#### Static Analysis

In the layout definition of an activity, TextViews can be defined that have XML attributes. When the XML attribute android:inputType is set with the constant "textNoSuggestions" the keyboard cache is not shown if the input field is selected. Only the keyboard is shown and the user needs to type everything manually and nothing is suggested to him.

```xml
   <EditText
        android:id="@+id/KeyBoardCache"
        android:inputType="textNoSuggestions"/>
```


#### Dynamic Analysis

Start the app and click into the input fields that ask for sensitive data. If strings are suggested the keyboard cache is not disabled for this input field.

#### Remediation

All input fields that ask for sensitive information, should implement the following XML attribute to disable the keyboard suggestions:

```xml
android:inputType="textNoSuggestions"
```

#### References

- https://developer.android.com/reference/android/text/InputType.html#TYPE_TEXT_FLAG_NO_SUGGESTIONS

##### OWASP MASVS

- V2.4: "The keyboard cache is disabled on text inputs that process sensitive data."

##### OWASP Mobile Top 10
* M1 - Improper Platform Usage
* M2 - Insecure Data Storage

##### CWE
- CWE-524: Information Exposure Through Caching



### Testing for Sensitive Data in the Clipboard

#### Overview

(... TODO ...)


#### Static Analysis

Input fields that are asking for sensitive information need to be identified and afterwards be investigated if any countermeasures are in place to mitigate the clipboard of showing up. See the remediation section for code snippets that could be applied.

#### Dynamic Analysis

Start the app and click into the input fields that ask for sensitive data. When it's possible to get the menu to copy/paste data the functionality is not disabled for this input field.

#### Remediation

Many major versions of the Android operating system are still actively used. On top of that several mobile phone manufactures are implementing their own user interface extensions and functions to their Android fork. Because of this it might be difficult to deactivate the clipboard completely on every single Android device.

A general best practice is overwriting different functions in the input field to disable the clipboard specifically for it.

```Java
EditText  etxt = (EditText) findViewById(R.id.editText1);
etxt.setCustomSelectionActionModeCallback(new Callback() {

            public boolean onPrepareActionMode(ActionMode mode, Menu menu) {
                return false;
            }

            public void onDestroyActionMode(ActionMode mode) {                  
            }

            public boolean onCreateActionMode(ActionMode mode, Menu menu) {
                return false;
            }

            public boolean onActionItemClicked(ActionMode mode, MenuItem item) {
                return false;
            }
        });
```

Also `longclickable` should be deactivated for this input field.

```xml
android:longClickable="false"
```

#### References

- https://developer.android.com/guide/topics/text/copy-paste.html

##### OWASP MASVS

- V2.5: "The clipboard is deactivated on text fields that may contain sensitive data."

##### OWASP Mobile Top 10
* M1 - Improper Platform Usage
* M2 - Insecure Data Storage

##### CWE
- CWE: [Link to CWE issue]


### Testing Whether Sensitive Data Is Exposed via IPC Mechanisms

#### Overview

During development of mobile application, traditional techniques for IPC might be applied like usage of shared files or network sockets. As mobile application platforms implement their own system functionality for IPC these mechanisms should be applied as they are much more mature than traditional techniques. Using IPC mechanisms with no security in mind may cause the application to leak or expose sensitive data.

The following is a list of Android IPC Mechanisms that may expose sensitive data:
* [Binders][0c656fa2]
* [Services][d97f5ea9]
  * [Bound Services][5a7bc786]
  * [AIDL][8c349a63]
* [Intents][a28d43d1]
* [ContentProviders][6a30e426]

#### Static Analysis

The first step is to look into the `AndroidManifest.xml` in order to detect and identify IPC mechanisms exposed by the App. You will want to identify elements such as:

* `<intent-filter>`: more [here][aa2cf4d9]
* `<service>`: more [here][56866a0a]
* `<provider>`: more [here][466ff32c]
* `<receiver>`: more [here][988bd8a2]

Except for the `<intent-filter>` element, check if the the previous elements contain the following attributes:
* `android:exported`
* `android:permission`

Once you identify a list of IPC mechanisms, review the source code in order to detect if they leak any sensitive data when used. For example, _ContentProviders_ can be used to access database information, while services can be probed to see if they return data. Also BroadcastReceiver and Broadcast intents can leak sensitive information if probed or sniffed.

* Vulnerable ContentProvider

An example of vulnerable _ContentProvider_ (and SQL injection **#TODO: refere any input validation test in the project**)

* `AndroidManifest.xml`

```xml
<provider android:name=".CredentialProvider"
          android:authorities="com.owaspomtg.vulnapp.provider.CredentialProvider"
          android:exported="true">
</provider>
```
The application exposes the content provider. In the `CredentialProvider.java` file we have to inspect the `query` function to detect if any sensitive information will be leaked:

```java
public Cursor query(Uri uri, String[] projection, String selection,
			String[] selectionArgs, String sortOrder) {
		 SQLiteQueryBuilder queryBuilder = new SQLiteQueryBuilder();
		 // the TABLE_NAME to query on
		 queryBuilder.setTables(TABLE_NAME);
	      switch (uriMatcher.match(uri)) {
	      // maps all database column names
	      case CREDENTIALS:
	    	  queryBuilder.setProjectionMap(CredMap);
	         break;
	      case CREDENTIALS_ID:
	    	  queryBuilder.appendWhere( ID + "=" + uri.getLastPathSegment());
	         break;
	      default:
	         throw new IllegalArgumentException("Unknown URI " + uri);
	      }
	      if (sortOrder == null || sortOrder == ""){
	         sortOrder = USERNAME;
	      }
	     Cursor cursor = queryBuilder.query(database, projection, selection,
	    		  selectionArgs, null, null, sortOrder);
	      cursor.setNotificationUri(getContext().getContentResolver(), uri);
	      return cursor;
	}
```
* Vulnerable Broadcast
Search in the source code for strings like `sendBroadcast`, `sendOrderedBroadcast`, `sendStickyBroadcast` and verify that the application doesn't send any sensitive data.

An example of a vulnerable broadcast is the following:

```java
private void vulnerableBroadcastFunction() {
    // ...
    Intent VulnIntent = new Intent();
    VulnIntent.setAction("com.owasp.omtg.receiveInfo");
    VulnIntent.putExtra("ApplicationSession", "SESSIONID=A4EBFB8366004B3369044EE985617DF9");
    VulnIntent.putExtra("Username", "litnsarf_omtg");
    VulnIntent.putExtra("Group", "admin");
  }
  this.sendBroadcast(VulnIntent);
```

#### Dynamic Analysis

Similar to the White-box testing, you should decompile the application (if possible) and create a list of IPC mechanisms implemented by going through the AndroidManifest.xml. Once you have the list, prove each IPC via ADB or custom applications to see if they leak any sensitive information.

* Vulnerable ContentProvider

In the case of the previous content provider, we can probe the content provider via ADB, but we need to know the correct URI. Once the APK has been decompiled, use the commands `strings` and `grep` to identify the correct URI to use:

```bash
$ strings classes.dex | grep "content://"
com.owaspomtg.vulnapp.provider.CredentialProvider/credentials
```

Now you can probe the content provider via `adb` with the following command:

```bash
$ adb shell content query --uri content://com.owaspomtg.vulnapp.provider.CredentialProvider/credentials
Row: 0 id=1, username=admin, password=StrongPwd
Row: 1 id=2, username=test, password=test
...
```
* Vulnerable Broadcast

To sniff intents install and run the application on a device (actual device or emulated device) and use tools like [drozer][f3b542e2] or [Intent Sniffer][033fefeb] to capture intents and broadcast messages.


#### Remediation

For an _activity_, _broadcast_ and _service_ the permission of the caller can be checked either by code or in the manifest.

If not strictly required, be sure that your IPC does not have the `android:exported="true"` value in the `AndroidManifest.xml`, as otherwise this allows all other Apps on Android to communicate and invoke it.

If the _intent_ is only broadcast/received in the same application, `LocalBroadcastManager` can be used so that, by design, other apps cannot receive the broadcast message. This reduces the risk of leaking sensitive information. `LocalBroadcastManager.sendBroadcast().
BroadcastReceivers` should make use of the `android:permission` attribute, as otherwise any other application can invoke them. `Context.sendBroadcast(intent, receiverPermission);` can be used to specify permissions a receiver needs to have to read the broadcast. See also [sendBroadcast][2e0ef82d].
You can also set an explicit application package name that limits the components this Intent will resolve to. If left to the default value of null, all components in all applications will considered. If non-null, the Intent can only match the components in the given application package.

If your IPC is intended to be accessible to other applications, you can apply a security policy by using the `<permission>` element and set a proper `android:protectionLevel`. When using `android:permission` in a service declaration, other applications will need to declare a corresponding `<uses-permission>` element in their own manifest to be able to start, stop, or bind to the service.

#### References

* [Binders][0c656fa2]
* [Services][d97f5ea9]
* [Bound Services][5a7bc786]
* [AIDL][8c349a63]
* [Intents][a28d43d1]
* [ContentProviders][6a30e426]
* [Intent-filter][aa2cf4d9]
* [Service][56866a0a]
* [Provider][466ff32c]
* [Receiver][988bd8a2]
* [SendBroadcast][2e0ef82d]

##### OWASP MASVS

- V2.6: "No sensitive data is exposed via IPC mechanisms."

##### OWASP Mobile Top 10
* M1 - Improper Platform Usage
* M2 - Insecure Data Storage

##### CWE
- [CWE-634: Weaknesses that Affect System Processes](https://cwe.mitre.org/data/definitions/634.html)


### Testing for Sensitive Data Disclosure Through the User Interface

#### Overview

Sensitive data could be exposed if a user deliberately takes a screenshot of the application (containing sensitive data), or in the case of malicious application running on the device, that is able to continuously capture the screen. For example, capturing a screenshot of a bank application running on the device may reveal information about the user account, his credit, transactions and so on.

Masking of sensitive data when presented within an activity of an App should also be enforced to prevent disclosure and mitigate for example shoulder surfing.

#### Static Analysis

To verify if the application may expose sensitive information via the user interface or screenshot, detect if the `[FLAG_SECURE][ee87d351]` options is set in the activity that needs to be protected.

You should be able to find something similar to the following line.

```Java
LayoutParams.FLAG_SECURE
```
If not, the application is probably vulnerable to screen capturing.

**(..TODO..) - Masking of sensitive data in input fields, how can it be implemented in Android**

#### Dynamic Analysis

To analyse if the application leaks any sensitive information, run the application on a device and try to acquire a screenshot of the activity or activities you want to test.

Steps to reproduce:
* Install the application on an actual device or emulator
 * `adb shell install <apk_name>`
* Run the application
* Take a screenshot and save in the current folder
 * `adb shell screencap -p /sdcard/screencap.png && adb pull /sdcard/screencap.png`

If you can see the application screenshot, the application is vulnerable; otherwise you will obtain a file of 0 bytes.

![OMTG_DATAST_008_FLAG_SECURE](Images/Chapters/0x05d/3.png)

Text fields should mask the input if sensitive information need to be keyed in.

#### Remediation

In order to prevent user or malicious applications to capture the screen of a specific activity, add the following code in the `my_app.java` activity file that you want to protect, and then call `setContentView`:

```Java
getWindow().setFlags(WindowManager.LayoutParams.FLAG_SECURE,
                WindowManager.LayoutParams.FLAG_SECURE);

setContentView(R.layout.activity_main);
```

Note that this would automatically prevent the user from taking a manual screenshot. But even if the activity is tagged with `FLAG_SECURE`, this does not apply to any pop-up windows such as Dialogs, Toasts, etc.

#### References

- [FLAG_SECURE](ee87d351)

##### OWASP MASVS

- V2.7: "No sensitive data, such as passwords and credit card numbers, is exposed through the user interface or leaks to screenshots."

##### OWASP Mobile Top 10
* M4 - Unintended Data Leakage

##### CWE
- [CWE-200: Information Exposure](https://cwe.mitre.org/data/definitions/200.html)



### Testing for Sensitive Data in Backups

#### Overview

When backup options are available, it is important to consider that user data may be stored within the App data directory. The backup feature could potentially leak sensitive information such as session identifier, usernames, email addresses, passwords, keys and much more. Consider to encrypt backup data and avoid to store any sensitive information that is not strictly required within the data directory of the App.

Besides a local backup, Android provides two ways for Apps to backup their data to the cloud:
* Auto Backup for Apps in Android 6.0 (available >= API level 23), which uploads the data to the users Google Drive account.
* Key/Value Backup (Backup API or Android Backup Service), which uploads the data to the Android Backup Service.

#### Static Analysis

##### Local

In order to backup all your application’s data Android provides an attribute called `allowBackup`. This attribute is set within the `AndroidManifest.xml` file. If the value of this attribute is set to **true**, then the device allows users to backup the application using Android Debug Bridge (ADB) - `$ adb backup`.

> Note: If the device was encrypted, then the backup files will be encrypted as well.

Check the `AndroidManifest.xml` file for the following flag:

```xml
android:allowBackup="true"
```

If the value is set to **true**, investigate whether the App saves any kind of sensitive data, either by reading the source code, or inspecting the files in the App's data directory after using it extensively.


Regardless of using either key/value or auto backup, it need to be identified:
* what files are sent to the cloud (e.g. SharedPreferences),
* if the files contain sensitive information,
* if sensitive information is protected through encryption before sending it to the cloud.

##### Auto Backup
When setting the attribute `android:allowBackup` to true in the manifest file, auto backup is enabled. The attribute `android:fullBackupOnly` can also be used to activate auto backup when implementing a backup agent, but this is only  available for Android 6.0 onwards. Other Android version will be using key/value backup instead.

```xml
android:fullBackupOnly
```

Auto backup includes almost all of the App's files and stores them in the Google Drive account of the user, limited to 25MB per App. Only the most recent backup is stored, the previous backup is deleted.

##### Key/Value Backup
To enable key/value backup the backup agent need to be defined in the manifest file. Look in `AndroidManifest.xml` for the following attribute:

```xml
android:backupAgent
```

To implement the key/value backup, either one of the following classes need to be extended:
* BackupAgent
* BackupAgentHelper

Look for these classes within the source code to check for implementations of Key/Value backup.


#### Dynamic Analysis

Attempt to make a backup using `adb` and, if successful, inspect the backup archive for sensitive data. Open a terminal and run the following command:

```bash
$ adb backup -apk -nosystem packageNameOfTheDesiredAPK
```

Approve the backup from your device by selecting the "_Back up my data_" option. After the backup process is finished, you will have a _.ab_ file in your current working directory.
Run the following command to convert the .ab file into a .tar file.

```bash
$ dd if=mybackup.ab bs=24 skip=1|openssl zlib -d > mybackup.tar
```

Alternatively, use the [Android Backup Extractor](https://sourceforge.net/projects/adbextractor/) for this task. To install, download the [binary distribution](https://sourceforge.net/projects/adbextractor/files/latest/download). For the tool to work, you also have to download the [Oracle JCE Unlimited Strength Jurisdiction Policy Files for JRE7](http://www.oracle.com/technetwork/java/javase/downloads/jce-7-download-432124.html) or [JRE8](http://www.oracle.com/technetwork/java/javase/downloads/jce8-download-2133166.html), and place them in the JRE lib/security folder. Run the following command to convert the tar file:

```bash
java -jar android-backup-extractor-20160710-bin/abe.jar unpack backup.ab
```

Extract the tar file into your current working directory to perform your analysis for sensitive data.

```bash
$ tar xvf mybackup.tar
```

#### Remediation

To prevent backing up the app's data, set the `android:allowBackup` attribute to **false** in `AndroidManifest.xml`. If this attribute is not available the allowBackup setting is enabled by default. Therefore it need to be explicitly disabled in order to deactivate it.

Sensitive information should not be sent in clear text to the cloud. It should either be:

* avoided to store the information in the first place or
* encrypt the information in rest, before sending it to the cloud.

Files can also be excluded from Auto Backup, in case they should not be shared with the Google Cloud, see [including files][e894a591].


#### References

- Documentation for the Application tag: https://developer.android.com/guide/topics/manifest/application-element.html#allowbackup
* [Backing up App Data to the Cloud][fd7bd757]
* [Key/Value Backup][1aee61a9]
* [BackupAgentHelper][48d8d464]
* [BackupAgent][03c7b547]
* [Auto Backup][bf8bd4ca]


##### OWASP MASVS

- V2.8: "No sensitive data is included in backups generated by the mobile operating system."

##### OWASP Mobile Top 10
* M1 - Improper Platform Usage
* M2 - Insecure Data Storage

##### CWE
* [CWE-530](https://cwe.mitre.org/data/definitions/530.html)


### Testing for Sensitive Information in Auto-Generated Screenshots

#### Overview

Manufacturers want to provide device users an aesthetically pleasing effect when an application is entered or exited, hence they introduced the concept of saving a screenshot when the application goes into the background. This feature could potentially pose a security risk for an application, as the screenshot containing sensitive information (e.g. a screenshot of an email or corporate documents) is written to local storage, where it is recovered either by a rogue application on a jailbroken device, or by someone who steals the device.

#### Static Analysis

In Android, when the App goes into background a screenshot of the current activity is taken and is used to give a pleasing effect when the App is next entered. However, this would leak sensitive information that is present within the App.

To verify if the application may expose sensitive information via task switcher, detect if the `[FLAG_SECURE][ee87d351]` options is set. You should be able to find something similar to the following line.

```Java
LayoutParams.FLAG_SECURE
```
If not, the application is probably vulnerable to screen capturing.

#### Dynamic Analysis

During black-box testing, open any screen within the App that contains sensitive information and click on Home button so that the App goes into background. Now press the task-switcher button, to see the snapshot. As showed below, if `SECURE_FLAG` is set (image on the left), the snapshot is entirely black, while if the `SECURE_FLAG` is not set (image on the right), information within the activity are shown:

| `SECURE_FLAG` not set  | `SECURE_FLAG` set  |
|---|---|
| ![OMTG_DATAST_010_1_FLAG_SECURE](Images/Chapters/0x05d/1.png)   |  ![OMTG_DATAST_010_2_FLAG_SECURE](Images/Chapters/0x05d/2.png) |


#### Remediation

To prevent users or malicious applications access information from backgrounded applications use the `SECURE_FLAG` as shown below:

```Java
getWindow().setFlags(WindowManager.LayoutParams.FLAG_SECURE,
                WindowManager.LayoutParams.FLAG_SECURE);

setContentView(R.layout.activity_main);
```

Moreover, the following suggestions can also be implemented to enhance your application security posture:
* Quit the app entirely when backgrounded. This will destroy any retained GUI screens.
* Nullify the data on a GUI screen before leaving the screen or logging out.

#### References

- [link to relevant how-tos, papers, etc.]


##### OWASP MASVS

- V2.9: "The app removes sensitive data from views when backgrounded."

##### OWASP Mobile Top 10
* M1 - Improper Platform Usage
* M2 - Insecure Data Storage

##### CWE
* [CWE-530](https://cwe.mitre.org/data/definitions/530.html)


### Testing for Sensitive Data in Memory

#### Overview

Analyzing the memory can help to identify the root cause of different problems, like for example why an application is crashing, but can also be used to identify sensitive data. This section describes how to check for sensitive data and disclosure of data in general within the process memory.

To be able to investigate the memory of an application a memory dump needs to be created first or the memory needs to be viewed with real-time updates. This is also already the problem, as the application only stores certain information in memory if certain functions are triggered within the application. Memory investigation can of course be executed randomly in every stage of the application, but it is much more beneficial to understand first what the mobile application is doing and what kind of functionalities it offers and also make a deep dive into the decompiled code before making any memory analysis.
Once sensitive functions are identified (like decryption of data) the investigation of a memory dump might be beneficial in order to identify sensitive data like a key or the decrypted information itself.

#### Static Analysis

It needs to be identified within the code when sensitive information is stored within a variable or processed and is therefore available within the memory. This information can then be used in dynamic testing when using the App.

#### Dynamic Analysis

To analyse the memory of an App, the app must be **debuggable**.
See the instructions in XXX (**#TODO-Link to repackage and sign**) on how to repackage and sign an Android App to enable debugging for an app, if not already done. Also adb integration need to be activated in Android Studio in “_Tools/Android/Enable ADB Integration_” in order to take a memory dump.

For rudimentary analysis Android Studio built in tools can be used. Android studio includes tools in the “_Android Monitor_” tab to investigate the memory. Select the device and app you want to analyse in the "_Android Monitor_" tab and click on "_Dump Java Heap_" and a _.hprof_ file will be created.

![Create Heap Dump](Images/Chapters/0x05d/Dump_Java_Heap.png)

In the new tab that shows the _.hprof_ file, the Package Tree View should be selected. Afterwards the package name of the app can be used to navigate to the instances of classes that were saved in the memory dump.

![Create Heap Dump](Images/Chapters/0x05d/Package_Tree_View.png)

For deeper analysis of the memory dump Eclipse Memory Analyser (MAT) should be used. The _.hprof_ file will be stored in the directory "captures", relative to the project path open within Android Studio.

Before the _.hprof_ file can be opened in MAT it needs to be converted. The tool _hprof-conf_ can be found in the Android SDK in the directory platform-tools.

```bash
./hprof-conv file.hprof file-converted.hprof
```

By using MAT, more functions are available like usage of the Object Query Language (OQL). OQL is an SQL-like language that can be used to make queries in the memory dump. Analysis should be done on the dominator tree as only this contains the variables/memory of static classes.

To quickly discover potential sensitive data in the _.hprof_ file, it is also useful to run the `string` command against it. When doing a memory analysis, check for sensitive information like:
* Password and/or Username
* Decrypted information
* User or session related information
* Session ID
* Interaction with OS, e.g. reading file content

#### Remediation

If sensitive information is used within the application memory it should be nulled immediately after usage to reduce the attack surface.

#### References

* [Securely stores sensitive data in RAM][6227fc2d]

Tools:
* [Android Studio’s Memory Monitor][c96db86c]
* [Eclipse’s MAT (Memory Analyzer Tool) standalone][681372d4]
* [Memory Analyzer which is part of Eclipse][6ff3fc11]
* [Fridump][ebd40e26]
* [Fridump Repo][faab1495]
* [LiME][6204d45e] (formerly DMD)

##### References

* OWASP MASVS

- V2.10: "The app does not hold sensitive data in memory longer than necessary, and memory is cleared explicitly after use."

##### OWASP Mobile Top 10
* M1 - Improper Platform Usage
* M2 - Insecure Data Storage

##### CWE
* CWE-316 - Cleartext Storage of Sensitive Information in Memory


### Testing the Device-Access-Security Policy

#### Overview

Apps that are processing or querying for sensitive information should ensure that they are running on a trusted and secure environment. In order to be able to achieve this, the App can enforce the following local checks on the device:

* PIN or password set to unlock the device
* Usage of a minimum Android OS version
* Detection of activated USB Debugging
* Detection of encrypted device
* Detection of rooted device (see also OMTG-ENV-006)


#### Static Analysis

In oder to be able to test the device-access-security policy that is enforced by the App, a written copy of the policy need to be provided. The policy should define what checks are available and how they are enforced. For example one check could enforce that the App only runs on Android Marshmallow (Android 6.0) or higher and the App is closing itself if the App is running on an Android version < 6.0.

The functions within the code that implement the policy need to be identified and checked if they can be bypassed.

#### Dynamic Analysis

The dynamic analysis depends on the checks that are enforced by App and their expected behavior and need to be checked if they can be bypassed.

#### Remediation

Different checks on the Android device can be implemented by querying different system preferences from Settings.Secure <sup>[1]</sup>. The Device Administration API <sup>[2]</sup> offers different mechanism to create security aware applications, that are able to enforce password policies or encryption of the device.


#### References

- [1] Settings.Secure - https://developer.android.com/reference/android/provider/Settings.Secure.html
- [2] Device Administration API - https://developer.android.com/guide/topics/admin/device-admin.html

#### References

##### OWASP MASVS

- V2.11: "The app enforces a minimum device-access-security policy, such as requiring the user to set a device passcode."

##### OWASP Mobile Top 10
* M1 - Improper Platform Usage

##### CWE
- CWE: [Link to CWE issue] - (.. TODO ..)


### Verifying User Education Controls

#### Overview

Educating users is a crucial part in the usage of mobile Apps. Even though many security controls are already in place, they might be circumvented or misused through the users.

The following list shows potential warnings or advises for a user when opening the App the first time and using it:
* App shows after starting it the first time a list of data it is storing locally and remotely. This can also be a link to an external ressource as the information might be quite extensive.
* If a new user account is created within the App it should show the user if the password provided is considered as secure and applies to best practice password policies.
* If the user is installing the App on a rooted device a warning should be shown that this is dangerous and deactivates security controls on OS level and is more likely to be prone to Malware. See also OMTG-DATAST-011 for more details.
* If a user installed the App on an outdated Android version a warning should be shown. See also OMTG-DATAST-010 for more details.

**(..TODO..) - What else can be a warning on Android?**

#### Static Analysis

**...TODO...**

#### Dynamic Analysis

After installing the App and also while using it, it should be checked if any warnings are shown to the user, that have an education purpose.
**...TODO...**

#### Remediation

Warnings should be implemented that address the key points listed in the overview section.
**...TODO...**

#### References

**...TODO...**

##### OWASP MASVS

- V2.12: "The app educates the user about the types of personally identifiable information processed, as well as security best practices the user should follow in using the app."

##### OWASP Mobile Top 10
* M1 - Improper Platform Usage

##### CWE
- CWE: [Link to CWE issue] - **.. TODO ...**







<!-- References links
If a link is outdated, you can change it here and it will be updated everywhere -->

<!-- OMTG-DATAST-001-1 -->
[707361af]: http://developer.android.com/reference/android/security/KeyChain.html "Android KeyChain"
[19149717]: http://developer.android.com/training/articles/keystore.html "Android KeyStore System"
[0d4e8f69]: http://www.androidauthority.com/use-android-keystore-store-passwords-sensitive-information-623779/ "Use Android Keystore"
[8705d59b]: https://developer.android.com/reference/javax/crypto/Cipher.html "Cipher"
[c941abfc]: https://developer.android.com/reference/java/security/SecureRandom.html "SecureRandom"
[fcc82125]: https://developer.android.com/reference/javax/crypto/KeyGenerator.html "KeyGenerator"
[ff4a4029]: https://developer.android.com/reference/android/accounts/AccountManager.html "AccountManager"

<!-- OMTG-DATAST-001-2 -->
[tempfiles]: https://www.sqlite.org/tempfiles.html "Journal files"
[lockingv3]: https://www.sqlite.org/lockingv3.html "Lock Files"
[e65ea363]: http://developer.android.com/guide/topics/data/data-storage.html#filesInternal "UsingInternalStorage"
[5e4c3059]: https://developer.android.com/guide/topics/data/data-storage.html#filesExternal "UsingExternalStorage"
[afd8258f]: http://developer.android.com/reference/android/content/SharedPreferences.html "SharedPreferences"
[7e90d2dc]: https://www.zetetic.net/sqlcipher/sqlcipher-for-android/ "SQLCipher"
[6dea1401]: https://github.com/scottyab/secure-preferences "SecurePreferences"
[1e23894b]: https://developer.android.com/training/basics/data-storage/index.html "AndroidStorage"
[fb530e1c]: http://developer.android.com/training/articles/security-tips.html#StoringData "StoringData"
[be9ea354]: https://github.com/google/enjarify "Enjarify"
[b54750a7]: https://github.com/skylot/jadx "JADX"
[3d1bb980]: https://github.com/pxb1988/dex2jar "Dex2jar"
[a9965341]: http://developer.android.com/tools/help/lint.html "Lint"
[3b9b0b6f]: http://www.sqlite.org/cli.html "Sqlite3"

<!-- OMTG-DATAST-002 -->
[45476f61]: http://proguard.sourceforge.net/ "ProGuard"
[7bd6e70d]: https://www.guardsquare.com/dexguard "DexGuard"
[99e277eb]: http://developer.android.com/tools/help/logcat.html "LogCat"
[c83d7c35]: https://github.com/google/android-classyshark "ClassyShark"
[de2ec1fd]: http://developer.android.com/reference/android/util/Log.html "ClassLogOverview"
[7f106169]: http://developer.android.com/tools/debugging/debugging-log.html "DebuggingLogsLogCat"

<!-- OMTG-DATAST-003 -->
[e894a591]: https://developer.android.com/guide/topics/data/autobackup.html#IncludingFiles "IncludingFiles"
[fd7bd757]: https://developer.android.com/guide/topics/data/backup.html "BackingUpAppDataToCloud"
[1aee61a9]: https://developer.android.com/guide/topics/data/keyvaluebackup.html "KeyValueBackup"
[48d8d464]: https://developer.android.com/reference/android/app/backup/BackupAgentHelper.html "BackupAgentHelper"
[03c7b547]: https://developer.android.com/reference/android/app/backup/BackupAgent.html "BackupAgent"
[bf8bd4ca]: https://developer.android.com/guide/topics/data/autobackup.html "AutoBackup"

<!-- OMTG-DATAST-011 -->
[c96db86c]: http://developer.android.com/tools/debugging/debugging-memory.html#ViewHeap "MemoryMonitor"
[681372d4]: https://eclipse.org/mat/downloads.php "EclipseMATStandalone"
[6ff3fc11]: https://www.eclipse.org/downloads/ "MemoryAnalyzerWhichIsPartOfEclipse"
[ebd40e26]: http://pentestcorner.com/introduction-to-fridump "Fridump"
[faab1495]: https://github.com/Nightbringer21/fridump "FridumpRepo"
[6204d45e]: https://github.com/504ensicsLabs/LiME "LiME"
[6227fc2d]: https://www.nowsecure.com/resources/secure-mobile-development/coding-practices/securely-store-sensitive-data-in-ram/ "SecurelyStoreDataInRAM"

<!-- OMTG-DATAST-007 -->
[0c656fa2]: https://developer.android.com/reference/android/os/Binder.html "IPCBinder"
[d97f5ea9]: https://developer.android.com/guide/components/services.html "IPCServices"
[a28d43d1]: https://developer.android.com/reference/android/content/Intent.html "IPCIntent"
[6a30e426]: https://developer.android.com/reference/android/content/ContentProvider.html "IPCContentProviders"
[aa2cf4d9]: https://developer.android.com/guide/topics/manifest/intent-filter-element.html "IntentFilterElement"
[56866a0a]: https://developer.android.com/guide/topics/manifest/service-element.html "ServiceElement"
[466ff32c]: https://developer.android.com/guide/topics/manifest/provider-element.html "ProviderElement"
[988bd8a2]: https://developer.android.com/guide/topics/manifest/receiver-element.html "ReceiverElement"
[5a7bc786]: https://developer.android.com/guide/components/bound-services.html "BoundServices"
[8c349a63]: https://developer.android.com/guide/components/aidl.html "AIDL"
[2e0ef82d]: https://developer.android.com/reference/android/content/Context.html#sendBroadcast(android.content.Intent) "SendBroadcast"
[033fefeb]: https://www.nccgroup.trust/us/about-us/resources/intent-sniffer/ "IntentSniffer"
[f3b542e2]: https://labs.mwrinfosecurity.com/tools/drozer/ "Drozer"

<!-- OMTG-DATAST-008 -->
[ee87d351]: https://developer.android.com/reference/android/view/Display.html#FLAG_SECURE "FLAG_SECURE"<|MERGE_RESOLUTION|>--- conflicted
+++ resolved
@@ -343,11 +343,8 @@
 
 #### Overview
 
-<<<<<<< HEAD
-Different 3rd party services are available that can be embedded into the App to implement different features. This features can vary from tracker services to monitor the user behaviour within the App, selling banner advertisements or to create a better user experience. Interacting with these services abstracts the complexity and neediness to implement the functionality on its own and to reinvent the wheel.
-=======
 Different 3rd party services are available that can be embedded into the App to implement different features. These features can vary from tracker services to monitor the user behaviour within the App, selling banner advertisements or to create a better user experience. Interacting with these services abstracts the complexity and neediness to implement the functionality on it’s own and to reinvent the wheel.
->>>>>>> 6eaf9769
+
 The downside is that a developer doesn’t know in detail what code is executed via 3rd party libraries and therefore giving up visibility. Consequently it should be ensured that not more information as needed is sent to the service and that no sensitive information is disclosed.
 
 3rd party services are mostly implemented in two ways:
