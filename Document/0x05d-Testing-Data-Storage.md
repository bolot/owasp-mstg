--- conflicted
+++ resolved
@@ -157,11 +157,7 @@
 
 ##### KeyChain
 
-<<<<<<< HEAD
-The KeyChain class <sup>[10]</sup> is used to store and retrieve *system-wide* private keys and their corresponding certificates (chain). The user will be prompted to set a lock screen pin or password to protect the credential storage if it hasn’t been set, if something gets imported into the KeyChain the first time.
-=======
 The KeyChain class <sup>[10]</sup> is used to store and retrieve *system-wide* private keys and their corresponding certificates (chain). The user will be prompted to set a lock screen pin or password to protect the credential storage if it hasn’t been set, if something gets imported into the KeyChain the first time. Please note that the keychain is system-wide: so every application can access the materials stored in the KeyChain.
->>>>>>> 7dfcaf25
 
 ##### KeyStore (AndroidKeyStore)
 
@@ -175,9 +171,7 @@
 
 2. User authentication authorizes a specific cryptographic operation associated with one key. In this mode, each operation involving such a key must be individually authorized by the user. Currently, the only means of such authorization is fingerprint authentication.
 
-<<<<<<< HEAD
-The level of security afforded by the KeyStore depends on its implementation, which differs between devices. Most modern devices offer a hardware-backed key store implementation. In that case, keys are generated and used in a secure hardware element and are not directly accessible for the operating system. This means that the encryption keys themselves cannot be retrieved even from a rooted device.
-=======
+
 The level of security afforded by the Android KeyStore depends on its implementation, which differs between devices. Most modern devices offer a hardware-backed key store implementation. In that case, keys are generated and used in a Trusted Execution Environment or a Secure Element and are not directly accessible for the operating system. This means that the encryption keys themselves cannot be easily retrieved even from a rooted device. You can check whether the keys are inside the secure hardware, based on the `isInsideSecureHardware()` which is part of the `KeyInfo` of the key. Please note that private keys are often indeed stored correctly within the secure hardware, but secret keys, hmac-keys are, on quite some devices not stored securely according to the KeyInfo.
 
 In a software-only implementation, the keys are encrypted with a per-user encryption master key <sup>[16]</sup>. In that case, an attacker can access all keys on a rooted device in the folder <code>/data/misc/keystore/</code>. As the master key is generated using the user’s own lock screen pin/ password, the Android KeyStore is unavailable when the device is locked <sup>[9]</sup>.
@@ -187,8 +181,6 @@
 You can create one by using the `KeyStore.getInstance("BKS", "BC");`, where "BKS" is the keystore name (BounceycastleKeyStore) and "BC" is the provider (BounceyCastle). Alternatively you can use SpongeyCastle as a wrapper and initialize the keystore: `KeyStore.getInstance("BKS", "SC");`.
 
 Please be aware that not all KeyStores offer proper protection to the keys stored in the keystore files.
-
->>>>>>> 7dfcaf25
 
 
 #### Static Analysis
@@ -613,13 +605,8 @@
 ##### Tools
 * Drozer - https://labs.mwrinfosecurity.com/tools/drozer/
 
-<<<<<<< HEAD
+
 ### Testing Whether Stored Sensitive Data Is Exposed via IPC Mechanisms
-=======
-
-
-### Testing Whether Sensitive Data Is Exposed via IPC Mechanisms
->>>>>>> 7dfcaf25
 
 #### Overview
 
@@ -640,11 +627,7 @@
 
 Check if parametrized query methods <sup>[1]</sup> (query(), update(), and delete()) are being used, and if so, check if all inputs to them are properly sanitized (especially the `selection` argument).
 
-<<<<<<< HEAD
 As an example of a vulnerable content provider we will use the vulnerable password manager app "Sieve" <sup>[2]</sup>.
-=======
-An example of a vulnerable _ContentProvider_:
->>>>>>> 7dfcaf25
 
 ##### Inspect the AndroidManifest
 Identify all defined `<provider>` elements:
