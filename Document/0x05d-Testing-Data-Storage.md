--- conflicted
+++ resolved
@@ -452,11 +452,7 @@
 
 #### Remediation
 
-<<<<<<< HEAD
-Many major versions of the Android operating system are still actively used and are outta there. On top of that several mobile phone manufacturers are implementing their own user interface extensions and functions to their Android fork. Because of this it might be difficult to deactivate the clipboard completely on every single Android device.
-=======
-Many major versions of the Android operating system are still actively used. On top of that several mobile phone manufactures are implementing their own user interface extensions and functions to their Android fork. Because of this it might be difficult to deactivate the clipboard completely on every single Android device.
->>>>>>> 8a4a050c
+Many major versions of the Android operating system are still actively used. On top of that several mobile phone manufacturers are implementing their own user interface extensions and functions to their Android fork. Because of this it might be difficult to deactivate the clipboard completely on every single Android device.
 
 A general best practice is overwriting different functions in the input field to disable the clipboard specifically for it.
 
