## Testing Network Communication in iOS Apps

Almost every iOS app acts as a client to one or more remote services. As this network communication usually takes place over untrusted networks such as public Wifi, classical network based-attacks become a potential issue.

Most modern mobile apps use variants of HTTP based web-services, as these protocols are well-documented and supported. On iOS, the <code>NSURLConnection</code> class provides methods to load URL requests asynchronously and synchronously.

### Testing App Transport Security

#### Overview

<<<<<<< HEAD
[App Transport Security](https://developer.apple.com/library/content/documentation/General/Reference/InfoPlistKeyReference/Articles/CocoaKeys.html#//apple_ref/doc/plist/info/NSAppTransportSecurity "Apple Documentation - NSAppTransportSecurity") (ATS) is a set of security checks that the operating system enforces when making connections with [NSURLConnection](https://developer.apple.com/reference/foundation/nsurlconnection "API Reference NSURLConnection") , [NSURLSession](https://developer.apple.com/reference/foundation/urlsession "API Reference NSURLSession") and [CFURL](https://developer.apple.com/reference/corefoundation/cfurl-rd7 "API Reference CFURL") to public hostnames. ATS is enabled by default for applications build on iOS SDK 9 and above.
=======
[App Transport Security (ATS)](https://developer.apple.com/library/content/documentation/General/Reference/InfoPlistKeyReference/Articles/CocoaKeys.html "Information Property List Key Reference: Cocoa Keys") is a set of security checks that the operating system enforces when making connections with [NSURLConnection](https://developer.apple.com/reference/foundation/nsurlconnection "API Reference NSURLConnection"), [NSURLSession](https://developer.apple.com/reference/foundation/urlsession "API Reference NSURLSession") and [CFURL](https://developer.apple.com/reference/corefoundation/cfurl-rd7 "API Reference CFURL") to public hostnames. ATS is enabled by default for applications build on iOS SDK 9 and above.
>>>>>>> c361170e

ATS is enforced only when making connections to public hostnames. Therefore any connection made to an IP address, unqualified domain names or TLD of .local is not protected with ATS.

<<<<<<< HEAD
The following is a summarized list of [App Transport Security Requirements](https://developer.apple.com/library/content/documentation/General/Reference/InfoPlistKeyReference/Articles/CocoaKeys.html "Information Property List Key Reference: Cocoa Keys"):
=======
The following is a summarized list of App Transport Security Requirements:
>>>>>>> c361170e

- No HTTP connections are allowed
- The X.509 Certificate has a SHA256 fingerprint and must be signed with at least a 2048-bit RSA key or a 256-bit Elliptic-Curve Cryptography (ECC) key.
- Transport Layer Security (TLS) version must be 1.2 or above and must support Perfect Forward Secrecy (PFS) through Elliptic Curve Diffie-Hellman Ephemeral (ECDHE) key exchange and AES-128 or AES-256 symmetric ciphers.

The cipher suit must be one of the following:

- `TLS_ECDHE_ECDSA_WITH_AES_256_GCM_SHA384`
- `TLS_ECDHE_ECDSA_WITH_AES_128_GCM_SHA256`
- `TLS_ECDHE_ECDSA_WITH_AES_256_CBC_SHA384`
- `TLS_ECDHE_ECDSA_WITH_AES_256_CBC_SHA`
- `TLS_ECDHE_ECDSA_WITH_AES_128_CBC_SHA256`
- `TLS_ECDHE_ECDSA_WITH_AES_128_CBC_SHA`
- `TLS_ECDHE_RSA_WITH_AES_256_GCM_SHA384`
- `TLS_ECDHE_RSA_WITH_AES_128_GCM_SHA256`
- `TLS_ECDHE_RSA_WITH_AES_256_CBC_SHA384`
- `TLS_ECDHE_RSA_WITH_AES_128_CBC_SHA256`
- `TLS_ECDHE_RSA_WITH_AES_128_CBC_SHA`

##### ATS Exceptions

ATS restrictions can be disabled by configuring exceptions in the Info.plist file under the `NSAppTransportSecurity` key. These exceptions can be applied to:
- allow insecure connections (HTTP),
- lower the minimum TLS version,
- disable PFS or
- allow connections to local domains.

<<<<<<< HEAD
ATS exceptions can be applied globally or per domain basis. The application can globally disable ATS, but opt in for individual domains. The following listing from Apple Developer documentation shows the structure of the `[NSAppTransportSecurity](https://developer.apple.com/library/content/documentation/General/Reference/InfoPlistKeyReference/Articles/CocoaKeys.html#//apple_ref/doc/plist/info/NSAppTransportSecurity "API Reference NSAppTransportSecurity")` dictionary.
=======
ATS exceptions can be applied globally or per domain basis. The application can globally disable ATS, but opt in for individual domains. The following listing from Apple Developer documentation shows the structure of the `NSAppTransportSecurity` dictionary.
>>>>>>> c361170e

```
NSAppTransportSecurity : Dictionary {
    NSAllowsArbitraryLoads : Boolean
    NSAllowsArbitraryLoadsForMedia : Boolean
    NSAllowsArbitraryLoadsInWebContent : Boolean
    NSAllowsLocalNetworking : Boolean
    NSExceptionDomains : Dictionary {
        <domain-name-string> : Dictionary {
            NSIncludesSubdomains : Boolean
            NSExceptionAllowsInsecureHTTPLoads : Boolean
            NSExceptionMinimumTLSVersion : String
            NSExceptionRequiresForwardSecrecy : Boolean   // Default value is YES
            NSRequiresCertificateTransparency : Boolean
        }
    }
}
```
<<<<<<< HEAD
Source: [Apple Developer Documentation](https://developer.apple.com/library/content/documentation/General/Reference/InfoPlistKeyReference/Articles/CocoaKeys.html "Information Property List Key Reference: Cocoa Keys").
=======
>>>>>>> c361170e

The following table summarizes the global ATS exceptions. For more information about these exceptions, please refer to [table 2 in the official Apple developer documentation](https://developer.apple.com/library/content/documentation/General/Reference/InfoPlistKeyReference/Articles/CocoaKeys.html#//apple_ref/doc/uid/TP40009251-SW34 "App Transport Security dictionary primary keys").

|  Key | Description |
| -----| ------------|
| `NSAllowsArbitraryLoads` | Disable ATS restrictions globally excepts for individual domains specified under `NSExceptionDomains` |
| `NSAllowsArbitraryLoadsInWebContent` | Disable ATS restrictions for all the connections made from web views |
| `NSAllowsLocalNetworking` | Allow connection to unqualified domain names and .local domains |
| `NSAllowsArbitraryLoadsForMedia` | Disable all ATS restrictions for media loaded through the AV Foundations framework |


The following table summarizes the per-domain ATS exceptions. For more information about these exceptions, please refer to [table 3 in the official Apple developer documentation](https://developer.apple.com/library/content/documentation/General/Reference/InfoPlistKeyReference/Articles/CocoaKeys.html#//apple_ref/doc/uid/TP40009251-SW44 "App Transport Security dictionary primary keys").

|  Key | Description |
| -----| ------------|
| `NSIncludesSubdomains` | Indicates whether ATS exceptions should apply to subdomains of the named domain |
| `NSExceptionAllowsInsecureHTTPLoads` | Allows HTTP connections to the named domain, but does not affect TLS requirements |
| `NSExceptionMinimumTLSVersion` | Allows connections to servers with TLS versions less than 1.2 |
| `NSExceptionRequiresForwardSecrecy` | Disable perfect forward secrecy (PFS) |

Starting from January 1 2017, Apple App Store review requires justification if one of the following ATS exceptions are defined.

<<<<<<< HEAD
Starting from January 1 2017, Apple App Store review and requires justification if one of the following ATS exceptions are defined. However this decline is extended later by [Apple stating](https://developer.apple.com/news/?id=12212016b "Apple Developer Portal Announcement - Supporting App Transport Security") “To give you additional time to prepare, this deadline has been extended and we will provide another update when a new deadline is confirmed”
=======
- `NSAllowsArbitraryLoads`
- `NSAllowsArbitraryLoadsForMedia`
- `NSAllowsArbitraryLoadsInWebContent`
- `NSExceptionAllowsInsecureHTTPLoads`
- `NSExceptionMinimumTLSVersion`
>>>>>>> c361170e

However this decline is extended later by Apple stating [“To give you additional time to prepare, this deadline has been extended and we will provide another update when a new deadline is confirmed”](https://developer.apple.com/news/?id=12212016b "Apple Developer Portal Announcement - Supporting App Transport Security")

#### Static Analysis

If the source code is available, open then `Info.plist` file in the application bundle directory and look for any exceptions that the application developer has configured. This file should be examined taking the applications context into consideration.

The following listing is an example of an exception configured to disable ATS restrictions globally.

```
	<key>NSAppTransportSecurity</key>
	<dict>
		<key>NSAllowsArbitraryLoads</key>
		<true/>
	</dict>
```

If the source code is not available, then the `Info.plist` file should be either obtained from a jailbroken device or by extracting the application IPA file.

Since IPA files are ZIP archives, they can be extracted using any zip utility.

```
$ unzip app-name.ipa
```

`Info.plist` file can be found in the `Payload/BundleName.app/` directory of the extract. It’s a binary encoded file and has to be converted to a human readable format for the analysis.

<<<<<<< HEAD
`[plutil](https://developer.apple.com/legacy/library/documentation/Darwin/Reference/ManPages/man1/plutil.1.html "OS X Man Pages - Plutil")` is a tool that’s designed for this purpose. It comes natively with Mac OS 10.2 and above versions.
=======
[`plutil`](https://developer.apple.com/legacy/library/documentation/Darwin/Reference/ManPages/man1/plutil.1.html "OS X Man Pages - Plutil") is a tool that’s designed for this purpose. It comes natively with Mac OS 10.2 and above versions.
>>>>>>> c361170e

The following command shows how to convert the Info.plist file into XML format.

```
$ plutil -convert xml1 Info.plist
```

Once the file is converted to a human readable format, the exceptions can be analyzed. The application may have ATS exceptions defined to allow it’s normal functionality. For an example, the Firefox iOS application has ATS disabled globally. This exception is acceptable because otherwise the application would not be able to connect to any HTTP website that does not have all the ATS requirements.

#### Dynamic Analysis

ATS settings should be verified via static analysis in the iOS source code.

#### Remediation

- ATS should always be activated and only be deactivated under certain circumstances.
- If the application connects to a defined number of domains that the application owner controls, then configure the servers to support the ATS requirements and opt-in for the ATS requirements within the app. In the following example, `example.com` is owned by the application owner and ATS is enabled for that domain.

```
<key>NSAppTransportSecurity</key>
<dict>
    <key>NSAllowsArbitraryLoads</key>
    <true/>
    <key>NSExceptionDomains</key>
    <dict>
        <key>example.com</key>
        <dict>
            <key>NSIncludesSubdomains</key>
            <true/>
            <key>NSExceptionMinimumTLSVersion</key>
            <string>TLSv1.2</string>
            <key>NSExceptionAllowsInsecureHTTPLoads</key>
            <false/>
            <key>NSExceptionRequiresForwardSecrecy</key>
            <true/>
        </dict>
    </dict>
</dict>
```

- If connections to 3rd party domains are made (that are not under control of the app owner) it should be evaluated what ATS settings are not supported by the 3rd party domain and deactivated.
- If the application opens third party web sites in web views, then from iOS 10 onwards `NSAllowsArbitraryLoadsInWebContent` can be used to disable ATS restrictions for the content loaded in web views

#### References

##### OWASP Mobile Top 10 2016

- M3 - Insufficient Transport Layer Protection - https://www.owasp.org/index.php/Mobile_Top_10_2014-M3

##### OWASP MASVS

- V5.1: "Data is encrypted on the network using TLS. The secure channel is used consistently throughout the app."
- V5.2: "The TLS settings are in line with current best practices, or as close as possible if the mobile operating system does not support the recommended standards."

##### CWE

<<<<<<< HEAD
— TODO —

##### Tools

— TODO —
=======
- CWE-319 - Cleartext Transmission of Sensitive Information
- CWE-326 - Inadequate Encryption Strength


>>>>>>> c361170e

### Testing Endpoint Identity Verification

#### Overview

-- TODO [Provide a general description of the issue "Testing Endpoint Identity Verification".]

#### Static Analysis

-- TODO [Describe how to assess this given either the source code or installer package (APK/IPA/etc.), but without running the app. Tailor this to the general situation (e.g., in some situations, having the decompiled classes is just as good as having the original source, in others it might make a bigger difference). If required, include a subsection about how to test with or without the original sources.] --

-- TODO [Add content on "Testing Endpoint Identity Verification" with source code] --

#### Dynamic Analysis

-- TODO [Describe how to test for this issue "Testing Endpoint Identity Verification" by running and interacting with the app. This can include everything from simply monitoring network traffic or aspects of the app’s behavior to code injection, debugging, instrumentation, etc.] --

#### Remediation

-- TODO [Describe the best practices that developers should follow to prevent this issue "Testing Endpoint Identity Verification".] --

#### References

#### OWASP Mobile Top 10 2016

- M3 - Insecure Communication - https://www.owasp.org/index.php/Mobile_Top_10_2016-M3-Insecure_Communication

##### OWASP MASVS

- V5.3: "The app verifies the X.509 certificate of the remote endpoint when the secure channel is established. Only certificates signed by a valid CA are accepted."

##### CWE

<<<<<<< HEAD
* CWE-296 - Improper Following of a Certificate's Chain of Trust - https://cwe.mitre.org/data/definitions/296.html
* CWE-297 - Improper Validation of Certificate with Host Mismatch - https://cwe.mitre.org/data/definitions/297.html
* CWE-298 - Improper Validation of Certificate Expiration - https://cwe.mitre.org/data/definitions/298.html

##### Tools

-- TODO [Add relevant tools for "Testing Endpoint Identity Verification"] --
=======
- CWE-296 - Improper Following of a Certificate's Chain of Trust - https://cwe.mitre.org/data/definitions/296.html
- CWE-297 - Improper Validation of Certificate with Host Mismatch - https://cwe.mitre.org/data/definitions/297.html
- CWE-298 - Improper Validation of Certificate Expiration - https://cwe.mitre.org/data/definitions/298.html

>>>>>>> c361170e


### Testing Custom Certificate Stores and SSL Pinning

#### Overview

Certificate pinning allows to hard-code the certificate that is known to be used by the server into the app. Pinning the server’s certificate reduces the attack surface of a rogue CA and CA compromise. Mobile applications that implement certificate pinning only can connect to a limited number of servers, as a small list of trusted CAs or server certificates are hard-coded in the application.

#### Static Analysis

The code presented below shows how it is possible to check if the certificate provided by the server matches the certificate stored  in the app. The method below implements the connection authentication and tells the delegate that the connection will send a request for an authentication challenge.

The delegate must implement `connection:canAuthenticateAgainstProtectionSpace:` and `connection: forAuthenticationChallenge`. Within `connection: forAuthenticationChallenge`, the delegate must call `SecTrustEvaluate` to perform customary X509 checks. The snippet below implements a check of the certificate.  

```
(void)connection:(NSURLConnection *)connection willSendRequestForAuthenticationChallenge:(NSURLAuthenticationChallenge *)challenge
{
  SecTrustRef serverTrust = challenge.protectionSpace.serverTrust;
  SecCertificateRef certificate = SecTrustGetCertificateAtIndex(serverTrust, 0);
  NSData *remoteCertificateData = CFBridgingRelease(SecCertificateCopyData(certificate));
  NSString *cerPath = [[NSBundle mainBundle] pathForResource:@"MyLocalCertificate" ofType:@"cer"];
  NSData *localCertData = [NSData dataWithContentsOfFile:cerPath];
  The control below can verify if the certificate received by the server is matching the one pinned in the client.
  if ([remoteCertificateData isEqualToData:localCertData]) {
  NSURLCredential *credential = [NSURLCredential credentialForTrust:serverTrust];
  [[challenge sender] useCredential:credential forAuthenticationChallenge:challenge];
}
else {
  [[challenge sender] cancelAuthenticationChallenge:challenge];
}
```

#### Dynamic Analysis

Our test approach is to gradually relax security of the SSL handshake negotiation and check which security mechanisms are enabled.

1. Having Burp set up as a proxy, make sure that there is no certificate added to the trust store (Settings -> General -> Profiles) and that tools like SSL Kill Switch are deactivated. Launch your application and check if you can see the traffic in Burp. Any failures will be reported under 'Alerts' tab. If you can see the traffic, it means that there is no certificate validation performed at all. If however, you can't see any traffic and you have an information about SSL handshake failure, follow the next point.
2. Now, install Burp certificate, as explained in [the portswigger user documentation](https://support.portswigger.net/customer/portal/articles/1841109-installing-burp-s-ca-certificate-in-an-ios-device "Installing Burp's CA Certificate in an iOS Device"). If the handshake is successful and you can see the traffic in Burp, it means that certificate is validated against device's trust store, but the pinning is not performed.
3. If executing instructions from previous step doesn't lead to traffic being proxied through burp, it means that certificate is actually pinned and all security measures are in place. However, you still need to bypass the pinning in order to test the application. Please refer to section "Basic Security Testing" for more information on this.


#### Remediation

As a best practice, the certificate should be pinned. This can be done in several ways, where most common include:

1. Including server's certificate in the application bundle and performing verification on each connection. This requires an update mechanisms whenever the certificate on the server is updated
2. Limiting certificate issuer to e.g. one entity and bundling the intermediate CA's public key into the application. In this way we limit the attack surface and have a valid certificate.
3. Owning and managing your own PKI. The application would contain the intermediate CA's public key. This avoids updating the application every time you change the certificate on the server, due to e.g. expiration. Note that using your own CA would cause the certificate to be self-singed.

#### References

##### OWASP Mobile Top 10 2016

- M3 - Insecure Communication - https://www.owasp.org/index.php/Mobile_Top_10_2016-M3-Insecure_Communication

##### OWASP MASVS

- V5.4 "The app either uses its own certificate store, or pins the endpoint certificate or public key, and subsequently does not establish connections with endpoints that offer a different certificate or key, even if signed by a trusted CA."

##### CWE

<<<<<<< HEAD
* CWE-295 - Improper Certificate Validation
=======
- CWE-295 - Improper Certificate Validation
>>>>>>> c361170e
<|MERGE_RESOLUTION|>--- conflicted
+++ resolved
@@ -8,19 +8,11 @@
 
 #### Overview
 
-<<<<<<< HEAD
-[App Transport Security](https://developer.apple.com/library/content/documentation/General/Reference/InfoPlistKeyReference/Articles/CocoaKeys.html#//apple_ref/doc/plist/info/NSAppTransportSecurity "Apple Documentation - NSAppTransportSecurity") (ATS) is a set of security checks that the operating system enforces when making connections with [NSURLConnection](https://developer.apple.com/reference/foundation/nsurlconnection "API Reference NSURLConnection") , [NSURLSession](https://developer.apple.com/reference/foundation/urlsession "API Reference NSURLSession") and [CFURL](https://developer.apple.com/reference/corefoundation/cfurl-rd7 "API Reference CFURL") to public hostnames. ATS is enabled by default for applications build on iOS SDK 9 and above.
-=======
 [App Transport Security (ATS)](https://developer.apple.com/library/content/documentation/General/Reference/InfoPlistKeyReference/Articles/CocoaKeys.html "Information Property List Key Reference: Cocoa Keys") is a set of security checks that the operating system enforces when making connections with [NSURLConnection](https://developer.apple.com/reference/foundation/nsurlconnection "API Reference NSURLConnection"), [NSURLSession](https://developer.apple.com/reference/foundation/urlsession "API Reference NSURLSession") and [CFURL](https://developer.apple.com/reference/corefoundation/cfurl-rd7 "API Reference CFURL") to public hostnames. ATS is enabled by default for applications build on iOS SDK 9 and above.
->>>>>>> c361170e
 
 ATS is enforced only when making connections to public hostnames. Therefore any connection made to an IP address, unqualified domain names or TLD of .local is not protected with ATS.
 
-<<<<<<< HEAD
 The following is a summarized list of [App Transport Security Requirements](https://developer.apple.com/library/content/documentation/General/Reference/InfoPlistKeyReference/Articles/CocoaKeys.html "Information Property List Key Reference: Cocoa Keys"):
-=======
-The following is a summarized list of App Transport Security Requirements:
->>>>>>> c361170e
 
 - No HTTP connections are allowed
 - The X.509 Certificate has a SHA256 fingerprint and must be signed with at least a 2048-bit RSA key or a 256-bit Elliptic-Curve Cryptography (ECC) key.
@@ -48,11 +40,7 @@
 - disable PFS or
 - allow connections to local domains.
 
-<<<<<<< HEAD
 ATS exceptions can be applied globally or per domain basis. The application can globally disable ATS, but opt in for individual domains. The following listing from Apple Developer documentation shows the structure of the `[NSAppTransportSecurity](https://developer.apple.com/library/content/documentation/General/Reference/InfoPlistKeyReference/Articles/CocoaKeys.html#//apple_ref/doc/plist/info/NSAppTransportSecurity "API Reference NSAppTransportSecurity")` dictionary.
-=======
-ATS exceptions can be applied globally or per domain basis. The application can globally disable ATS, but opt in for individual domains. The following listing from Apple Developer documentation shows the structure of the `NSAppTransportSecurity` dictionary.
->>>>>>> c361170e
 
 ```
 NSAppTransportSecurity : Dictionary {
@@ -71,10 +59,8 @@
     }
 }
 ```
-<<<<<<< HEAD
+
 Source: [Apple Developer Documentation](https://developer.apple.com/library/content/documentation/General/Reference/InfoPlistKeyReference/Articles/CocoaKeys.html "Information Property List Key Reference: Cocoa Keys").
-=======
->>>>>>> c361170e
 
 The following table summarizes the global ATS exceptions. For more information about these exceptions, please refer to [table 2 in the official Apple developer documentation](https://developer.apple.com/library/content/documentation/General/Reference/InfoPlistKeyReference/Articles/CocoaKeys.html#//apple_ref/doc/uid/TP40009251-SW34 "App Transport Security dictionary primary keys").
 
@@ -97,15 +83,13 @@
 
 Starting from January 1 2017, Apple App Store review requires justification if one of the following ATS exceptions are defined.
 
-<<<<<<< HEAD
-Starting from January 1 2017, Apple App Store review and requires justification if one of the following ATS exceptions are defined. However this decline is extended later by [Apple stating](https://developer.apple.com/news/?id=12212016b "Apple Developer Portal Announcement - Supporting App Transport Security") “To give you additional time to prepare, this deadline has been extended and we will provide another update when a new deadline is confirmed”
-=======
+Starting from January 1 2017, Apple App Store review and requires justification if one of the following ATS exceptions are defined. 
+
 - `NSAllowsArbitraryLoads`
 - `NSAllowsArbitraryLoadsForMedia`
 - `NSAllowsArbitraryLoadsInWebContent`
 - `NSExceptionAllowsInsecureHTTPLoads`
 - `NSExceptionMinimumTLSVersion`
->>>>>>> c361170e
 
 However this decline is extended later by Apple stating [“To give you additional time to prepare, this deadline has been extended and we will provide another update when a new deadline is confirmed”](https://developer.apple.com/news/?id=12212016b "Apple Developer Portal Announcement - Supporting App Transport Security")
 
@@ -133,11 +117,7 @@
 
 `Info.plist` file can be found in the `Payload/BundleName.app/` directory of the extract. It’s a binary encoded file and has to be converted to a human readable format for the analysis.
 
-<<<<<<< HEAD
-`[plutil](https://developer.apple.com/legacy/library/documentation/Darwin/Reference/ManPages/man1/plutil.1.html "OS X Man Pages - Plutil")` is a tool that’s designed for this purpose. It comes natively with Mac OS 10.2 and above versions.
-=======
 [`plutil`](https://developer.apple.com/legacy/library/documentation/Darwin/Reference/ManPages/man1/plutil.1.html "OS X Man Pages - Plutil") is a tool that’s designed for this purpose. It comes natively with Mac OS 10.2 and above versions.
->>>>>>> c361170e
 
 The following command shows how to convert the Info.plist file into XML format.
 
@@ -194,19 +174,9 @@
 
 ##### CWE
 
-<<<<<<< HEAD
-— TODO —
-
-##### Tools
-
-— TODO —
-=======
 - CWE-319 - Cleartext Transmission of Sensitive Information
 - CWE-326 - Inadequate Encryption Strength
 
-
->>>>>>> c361170e
-
 ### Testing Endpoint Identity Verification
 
 #### Overview
@@ -239,21 +209,9 @@
 
 ##### CWE
 
-<<<<<<< HEAD
 * CWE-296 - Improper Following of a Certificate's Chain of Trust - https://cwe.mitre.org/data/definitions/296.html
 * CWE-297 - Improper Validation of Certificate with Host Mismatch - https://cwe.mitre.org/data/definitions/297.html
 * CWE-298 - Improper Validation of Certificate Expiration - https://cwe.mitre.org/data/definitions/298.html
-
-##### Tools
-
--- TODO [Add relevant tools for "Testing Endpoint Identity Verification"] --
-=======
-- CWE-296 - Improper Following of a Certificate's Chain of Trust - https://cwe.mitre.org/data/definitions/296.html
-- CWE-297 - Improper Validation of Certificate with Host Mismatch - https://cwe.mitre.org/data/definitions/297.html
-- CWE-298 - Improper Validation of Certificate Expiration - https://cwe.mitre.org/data/definitions/298.html
-
->>>>>>> c361170e
-
 
 ### Testing Custom Certificate Stores and SSL Pinning
 
@@ -314,8 +272,4 @@
 
 ##### CWE
 
-<<<<<<< HEAD
-* CWE-295 - Improper Certificate Validation
-=======
-- CWE-295 - Improper Certificate Validation
->>>>>>> c361170e
+* CWE-295 - Improper Certificate Validation