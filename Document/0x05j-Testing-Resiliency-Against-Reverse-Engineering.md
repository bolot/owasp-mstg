--- conflicted
+++ resolved
@@ -417,11 +417,7 @@
 
 ##### OWASP Mobile Top 10 2016
 
-<<<<<<< HEAD
 * M9 - Reverse Engineering - https://www.owasp.org/index.php/Mobile_Top_10_2016-M9-Reverse_Engineering
-=======
-* M3 - Insufficient Transport Layer Protection - https://www.owasp.org/index.php/Mobile_Top_10_2014-M3
->>>>>>> f82dacaa
 
 ##### OWASP MASVS
 
@@ -446,13 +442,8 @@
 
 #### Overview
 
-<<<<<<< HEAD
 Reverse engineers use a lot of tools, frameworks and apps to aid the reversing process, many of which you have encountered in this guide. Consequently, the presence of such tools on the device may indicate that the user is either attempting to reverse engineer the app, or is at least putting themselves as increased risk by installing such tools.
 
-=======
--- TODO [Provide a general description of the issue.] --
->>>>>>> f82dacaa
-
 #### Static Analysis
 
 -- TODO [Describe how to assess this given either the source code or installer package (APK/IPA/etc.), but without running the app. Tailor this to the general situation (e.g., in some situations, having the decompiled classes is just as good as having the original source, in others it might make a bigger difference). If required, include a subsection about how to test with or without the original sources.] --
@@ -479,11 +470,7 @@
 
 ##### OWASP Mobile Top 10 2016
 
-<<<<<<< HEAD
 * M9 - Reverse Engineering - https://www.owasp.org/index.php/Mobile_Top_10_2016-M9-Reverse_Engineering
-=======
-* M3 - Insufficient Transport Layer Protection - https://www.owasp.org/index.php/Mobile_Top_10_2014-M3
->>>>>>> f82dacaa
 
 ##### OWASP MASVS
 
@@ -517,17 +504,6 @@
 
 -- TODO [Confirm purpose of sentence "Use the &lt;sup&gt; tag to reference external sources, e.g. Meyer's recipe for tomato soup<sup>[1]</sup>."] --
 
-<<<<<<< HEAD
-=======
-##### With Source Code
-
--- TODO [Add content on "Testing Emulator Detection" with source code] --
-
-##### Without Source Code
-
--- TODO [Add content on "Testing Emulator Detection" without source code] --
-
->>>>>>> f82dacaa
 #### Dynamic Analysis
 
 -- TODO [Describe how to test for this issue by running and interacting with the app. This can include everything from simply monitoring network traffic or aspects of the app’s behavior to code injection, debugging, instrumentation, etc.] --
@@ -574,17 +550,6 @@
 
 -- TODO [Confirm purpose of sentence "Use the &lt;sup&gt; tag to reference external sources, e.g. Meyer's recipe for tomato soup<sup>[1]</sup>."] --
 
-<<<<<<< HEAD
-=======
-##### With Source Code
-
--- TODO [Add content on "Testing Memory Integrity Checks" with source code] --
-
-##### Without Source Code
-
--- TODO [Add content on "Testing Memory Integrity Checks" without source code] --
-
->>>>>>> f82dacaa
 #### Dynamic Analysis
 
 -- TODO [Describe how to test for this issue by running and interacting with the app. This can include everything from simply monitoring network traffic or aspects of the app’s behavior to code injection, debugging, instrumentation, etc.] --
@@ -597,11 +562,7 @@
 
 ##### OWASP Mobile Top 10 2016
 
-<<<<<<< HEAD
 * M9 - Reverse Engineering - https://www.owasp.org/index.php/Mobile_Top_10_2016-M9-Reverse_Engineering
-=======
-* M3 - Insufficient Transport Layer Protection - https://www.owasp.org/index.php/Mobile_Top_10_2014-M3
->>>>>>> f82dacaa
 
 ##### OWASP MASVS
 
@@ -632,18 +593,6 @@
 
 -- TODO [Describe how to assess this given either the source code or installer package (APK/IPA/etc.), but without running the app. Tailor this to the general situation (e.g., in some situations, having the decompiled classes is just as good as having the original source, in others it might make a bigger difference). If required, include a subsection about how to test with or without the original sources.] --
 
--- TODO [Confirm purpose of sentence "Use the &lt;sup&gt; tag to reference external sources, e.g. Meyer's recipe for tomato soup<sup>[1]</sup>."] --
-
-
-<<<<<<< HEAD
-=======
--- TODO [Add content on "Testing Device Binding" with source code] --
-
-##### Without Source Code
->>>>>>> f82dacaa
-
--- TODO [Add content on "Testing Device Binding" without source code] --
-
 #### Dynamic Analysis
 
 -- TODO [Describe how to test for this issue by running and interacting with the app. This can include everything from simply monitoring network traffic or aspects of the app’s behavior to code injection, debugging, instrumentation, etc.] --
@@ -656,11 +605,7 @@
 
 ##### OWASP Mobile Top 10 2016
 
-<<<<<<< HEAD
 * M9 - Reverse Engineering - https://www.owasp.org/index.php/Mobile_Top_10_2016-M9-Reverse_Engineering
-=======
-* M3 - Insufficient Transport Layer Protection - https://www.owasp.org/index.php/Mobile_Top_10_2014-M3
->>>>>>> f82dacaa
 
 ##### OWASP MASVS
 
@@ -704,15 +649,6 @@
 
 -- TODO [Confirm purpose of sentence "Use the &lt;sup&gt; tag to reference external sources, e.g. Meyer's recipe for tomato soup<sup>[1]</sup>." ] --
 
-<<<<<<< HEAD
-=======
-##### With Source Code
-
--- TODO [Add content on "Testing Obfuscation" with source code] --
-
-##### Without Source Code
->>>>>>> f82dacaa
-
 -- TODO [Add content on "Testing Obfuscation" without source code] --
 
 #### Dynamic Analysis
@@ -752,11 +688,7 @@
 
 ##### OWASP Mobile Top 10 2016
 
-<<<<<<< HEAD
 * M9 - Reverse Engineering - https://www.owasp.org/index.php/Mobile_Top_10_2016-M9-Reverse_Engineering
-=======
-* M3 - Insufficient Transport Layer Protection - https://www.owasp.org/index.php/Mobile_Top_10_2014-M3
->>>>>>> f82dacaa
 
 ##### OWASP MASVS
 
