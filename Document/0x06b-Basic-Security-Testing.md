## Basic Security Testing on iOS

### Foreword on Swift and Objective-C 

Vast majority of this tutorial is relevant to applications written mainly in Objective-C or having bridged Swift types. Please note that these languages are fundamentally different. Features like method swizzling, which is heavily used by Cycript will not work with Swift methods. At the time of writing of this testing guide, Frida does not support instrumentation of Swift methods. 

### Setting Up Your Testing Environment

**Requirements for iOS testing lab**

Bare minimum is:

- Laptop with admin rights, VirtualBox with Kali Linux
- WiFi network with client to client traffic permitted (multiplexing through USB is also possible)
- Hopper Disassembler 
- At least one jailbroken iOS device (with desired iOS version)
- Burp Suite tool

Recommended is:
- Macbook with XCode and Developer's Profile
- WiFi network as previously
- Hopper Disassembler or IDA Pro with Hex Rays
- At least two iOS devices, one jailbroken, second non-jailbroken
- Burp Suite tool

### Jailbreaking iOS

In the iOS world, jailbreaking means among others disabling Apple's code signing mechanisms so that apps not signed by Apple can be run. If you're planning to do any form of dynamic security testing on an iOS device, you'll have a much easier time on a jailbroken device, as most useful testing tools are only available outside the app store.

There's an important different between exploit chain and jailbreak. The former will disable iOS system protections like code signing or MAC, but will not install Cydia store for you. A jailbreak is a complete tool that will leverage exploit chain, disable system protections and install Cydia. 

In jailbreak lingo, we talk about tethered and untethered jailbreaking methods. In the "tethered" scenario, the jailbreak doesn't persist throughout reboots, so the device must be connected (tethered) to a computer during every reboot to re-apply it. "Untethered" jailbreaks need only be applied once, making them the most popular choice for end users.

Jailbreaking methods vary across iOS versions. Best choice is to check if a public jailbreak is available for your iOS version<sup>[25]</sup>. Beware of fake tools and spyware that is often distributed around the Internet, often hiding behind domain names similar to the jailbreaking group/author.

**Important** caveat regarding jailbreaking iOS: contrary to Android, you **can't** downgrade iOS version with one exception explained below. Naturally, this creates a problem, when there is a major bump in iOS version (e.g. from 9 to 10) and there is no public jailbreak for the new OS. One possible solution is to have at least two iOS devices: one that will be jailbroken and have all necessary tools for testing and second, which will be updated with every major iOS release and wait for public jailbreak to be released. Once a public jailbreak is released, Apple is quite fast in releasing a patch, hence you have only a couple of days to upgrade to the newest iOS version and jailbreak it (if upgrade is necessary). 
The iOS upgrade process is performed online and is based on challenge-response process. The device will perform OS installation if and only if the response to challenge is signed by Apple. This is what researchers call 'signing window' and explains the fact that you can't simply store the OTA firmware package downloaded via iTunes and load it to the device at any time. During minor iOS upgrades, it is possible that two versions are signed at the same time by Apple. This is the only case when you can possibly downgrade iOS version. You can check current signing window and download OTA Firmwares from this site<sup>[30]</sup>. More information on jailbreaking is available on The iPhone Wiki<sup>[26]</sup>.

### Preparing your test environment

![Cydia Store](Images/Chapters/0x06b/cydia.png "Cydia Store")

Once you have your iOS device jailbroken and Cydia is installed (as per screenshot), proceed as following:

1. From Cydia install aptitude and openssh
2. SSH to your iDevice
  * Two users are `root` and `mobile`
  * Default password is `alpine`
3. Add the following repository to Cydia: `https://build.frida.re`
4. Install Frida from Cydia 
5. Install following packages with aptitude

```
inetutils 
syslogd 
less 
com.autopear.installipa 
class-dump 
com.ericasadun.utilities 
odcctools
cycript 
sqlite3 
adv-cmds 
bigbosshackertools
```

Your workstation should have SSH client, Hopper Disassembler, Burp and Frida installed. You can install Frida with pip, for instance:

```
$ sudo pip install frida
```

#### SSH Connection via USB

As per the normal behavior, iTunes communicates with the iPhone via the <code>usbmux</code>, which is a system for multiplexing several "connections" over one USB pipe. This system provides a TCP-like system where multiple processes on the host machine open up connections to specific, numbered ports on the mobile device. 

The *usbmux* is handled by */System/Library/PrivateFrameworks/MobileDevice.framework/Resources/usbmuxd*, which is a socket daemon that watches for iPhone connections via USB<sup>[18]</sup>. You can use it to map listening localhost sockets from the mobile device to TCP ports on your host machine. This conveniently allows you to SSH into your device independent of network settings. When it detects an iPhone running in normal mode, it will connect to it and then start relaying requests that it receives via */var/run/usbmuxd*<sup>[27]</sup>.

On MacOS:

```
$ brew install libimobiledevice
$ iproxy 2222 22
$ ssh -p 2222 root@localhost
iPhone:~ root# 
```

Python client:

```bash
$ ./tcprelay.py -t 22:2222
$ ssh -p 2222 root@localhost
iPhone:~ root# 
```
See also iphonedevwiki <sup>[24]</sup>.

### Typical iOS Application Test Workflow

Typical workflow for iOS Application test is following:

1. Obtain IPA file
2. Bypass jailbreak detection (if present)
3. Bypass certificate pinning (if present)
4. Inspect HTTP(S) traffic - usual web app test
5. Abuse application logic by runtime manipulation
6. Check for local data storage (caches, binary cookies, plists, databases)
7. Check for client-specific bugs, e.g. SQLi, XSS
8. Other checks like: logging to ASL with NSLog, application compile options, application screenshots, no app backgrounding

### Static Analysis

#### With Source Code

-- TODO [Add content on security Static Analysis of an iOS app with source code] --

#### Without Source Code

##### Folder structure

System applications can be found in `/Applications`
For all the rest you can use `installipa` to navigate to appropriate folders [14]:

```
iOS8-jailbreak:~ root# installipa -l
me.scan.qrcodereader
iOS8-jailbreak:~ root# installipa -i me.scan.qrcodereader
Bundle: /private/var/mobile/Containers/Bundle/Application/09D08A0A-0BC5-423C-8CC3-FF9499E0B19C
Application: /private/var/mobile/Containers/Bundle/Application/09D08A0A-0BC5-423C-8CC3-FF9499E0B19C/QR Reader.app
Data: /private/var/mobile/Containers/Data/Application/297EEF1B-9CC5-463C-97F7-FB062C864E56
```

As you can see, there are three main directories: Bundle, Application and Data. The Application directory is just a subdir of Bundle.
The static installer files are located in Application, whereas all user data resides in the Data directory.
The random string in the URI is application's GUID, which will be different from installation to installation.

##### Recovering an IPA File From an Installed App

###### From Jailbroken Devices

You can use Saurik's IPA Installer to recover IPAs from apps installed on the device. To do this, install IPA installer console [1] via Cydia. Then, ssh into the device and look up the bundle id of the target app. For example:

~~~
iPhone:~ root# ipainstaller -l
com.apple.Pages
com.example.targetapp
com.google.ios.youtube
com.spotify.client
~~~

Generate the IPA file for using the following command:

~~~
iPhone:~ root# ipainstaller -b com.example.targetapp -o /tmp/example.ipa
~~~

###### From non-Jailbroken Devices

If the app is available on itunes, you are able to recover the ipa on MacOS with the following simple steps:

- Download the app in itunes
- Go to your itunes Apps Library
- Right-click on the app and select show in finder

-- TODO [Further develop section on Static Analysis of an iOS app from non-jailbroken devices without source code] --

#### Dumping Decrypted Executables

On top of code signing, apps distributed via the app store are also protected using Apple's FairPlay DRM system. This system uses asymmetric cryptography to ensure that any app (including free apps) obtained from the app store only executes on the particular device it is approved to run on. The decryption key is unique to the device and burned into the processor. As of now, the only possible way to obtain the decrypted code from a FairPlay-decrypted app is dumping it from memory while the app is running. On a jailbroken device, this can be done with Clutch tool that is included in standard Cydia repositories [2]. Use clutch in interactive mode to get a list of installed apps, decrypt them and pack to IPA file:

~~~
# Clutch -i 
~~~

**NOTE:** Only applications distributed with AppStore are protected with FairPlay DRM. If you obtained your application compiled and exported directly from XCode, you don't need to decrypt it. The easiest way is to load the application into Hopper and check if it's being correctly disassembled. You can also check it with otool:

~~~
# otool -l yourbinary | grep -A 4 LC_ENCRYPTION_INFO
~~~

If the output contains cryptoff, cryptsize and cryptid fields, then the binary is encrypted. If the output of this comand is empty, it means that binary is not encrypted. **Remember** to use otool on binary, not on the IPA file.

#### Getting Basic Information with Class-dump and Hopper Disassembler

Class-dump tool can be used to get information about methods in the application. Example below uses Damn Vulnerable iOS Application [12]. As our binary is so-called fat binary, which means that it can be executed on 32 and 64 bit platforms:

```
$ unzip DamnVulnerableiOSApp.ipa

$ cd Payload/DamnVulnerableIOSApp.app

$ otool -hv DamnVulnerableIOSApp 

DamnVulnerableIOSApp (architecture armv7):
Mach header
      magic cputype cpusubtype  caps    filetype ncmds sizeofcmds      flags
   MH_MAGIC     ARM         V7  0x00     EXECUTE    38       4292   NOUNDEFS DYLDLINK TWOLEVEL WEAK_DEFINES BINDS_TO_WEAK PIE

DamnVulnerableIOSApp (architecture arm64):
Mach header
      magic cputype cpusubtype  caps    filetype ncmds sizeofcmds      flags
MH_MAGIC_64   ARM64        ALL  0x00     EXECUTE    38       4856   NOUNDEFS DYLDLINK TWOLEVEL WEAK_DEFINES BINDS_TO_WEAK PIE

```

Note architecture `armv7` which is 32 bit and `arm64`. This design permits to deploy the same application on all devices. 
In order to analyze the application with class-dump we must create so-called thin binary, which contains only one architecture:

```
iOS8-jailbreak:~ root# lipo -thin armv7 DamnVulnerableIOSApp -output DVIA32
```

And then we can proceed to performing class-dump:

```
iOS8-jailbreak:~ root# class-dump DVIA32 

@interface FlurryUtil : ./DVIA/DVIA/DamnVulnerableIOSApp/DamnVulnerableIOSApp/YapDatabase/Extensions/Views/Internal/
{
}
+ (BOOL)appIsCracked;
+ (BOOL)deviceIsJailbroken;
```

Note the plus sign, which means that this is a class method returning BOOL type. 
A minus sign would mean that this is an instance method. Please refer to further sections to understand the practical difference between both.

Alternatively, you can easily decompile the application with Hopper Disassembler [13]. All these steps will be performed automatically and you will be able to see disassembled binary and class information. 

Your main focus while performing static analysis would be:
* Identifying and understanding functions responsible for jailbreak detection and certificate pinning
<<<<<<< HEAD
  * For jailbreak detection, look for methods or classess containing words like `jailbreak`, `jailbroken`, `cracked`, etc. Please note that sometimes, the name of function performing jailbreak detection will be 'obfuscated' to slow down the analysis. Your best bet is to look for jailbreak detection mechanisms discussed in further section (cf. Dynamic Analysis - Jailbreak Detection)
=======
  * For jailbreak detection, look for methods or classes containing words like `jailbreak`, `jailbroken`, `cracked`, etc. Please note that sometimes, the name of function performing jailbreak detection will be 'obfuscated' to slow down the analysis. Your best bet is to look for jailbreak detection mechanisms discussed in further section (cf. Dynamic Analysis - Jailbreak Detection)
>>>>>>> 31b42b90
  * For certificate pinning, look for keywords like `pinning`, `X509` or for native method calls like `NSURLSession`, `CFStream`, `AFNetworking`
* Understanding application logic and possible ways to bypass it 
* Any hardcoded credentials, certificates
* Any methods that are used for obfuscation and in consequence may reveal sensitive information


Other commands:

Listing shared libraries:


```bash
$ otool -L <binary>
```


### Dynamic Analysis

#### Monitoring Console Logs

Many apps log informative (and potentially sensitive) messages to the console log. Besides that, the log also contains crash reports and potentially other useful information. You can collect console logs through the XCode "Devices" window as follows:

1. Launch Xcode
2. Connect your device to your host computer
3. Choose Devices from the Window menu
4. Click on your connected iOS device in the left section of the Devices window
5. Reproduce the problem
6. Click the triangle in a box toggle located in the lower-left corner of the right section of the Devices
window to expose the console log contents

To save the console output to a text file, click the circle with a downward-pointing arrow at the bottom right.

![Console logs](Images/Chapters/0x06b/device_console.jpg "Monitoring console logs through XCode")

##### Setting up a Web Proxy



#### Dynamic Analysis On Jailbroken Devices

Life is easy with a jailbroken device: Not only do you gain easy access to the app's sandbox, you can also use more powerful dynamic analysis techniques due to the lack of code singing. On iOS, most dynamic analysis tools are built on top of Cydia Substrate, a framework for developing runtime patches that we will cover in more detail in the "Tampering and Reverse Engineering" chapter. For basic API monitoring purposes however, you can get away without knowing Substrate in detail - you can simply use existing tools built for this purpose.

##### Copying App Data Files

Files belonging to an app are stored app's data directory. To identify the correct path, ssh into the device and retrieve the package information using IPA Installer Console:

```bash
iPhone:~ root# ipainstaller -l 
sg.vp.UnCrackable-2
sg.vp.UnCrackable1

iPhone:~ root# ipainstaller -i sg.vp.UnCrackable1
Identifier: sg.vp.UnCrackable1
Version: 1
Short Version: 1.0
Name: UnCrackable1
Display Name: UnCrackable Level 1
Bundle: /private/var/mobile/Containers/Bundle/Application/A8BD91A9-3C81-4674-A790-AF8CDCA8A2F1
Application: /private/var/mobile/Containers/Bundle/Application/A8BD91A9-3C81-4674-A790-AF8CDCA8A2F1/UnCrackable Level 1.app
Data: /private/var/mobile/Containers/Data/Application/A8AE15EE-DC8B-4F1C-91A5-1FED35258D87
```

You can now simply archive the data directory and pull it from the device using scp.

```bash
iPhone:~ root# tar czvf /tmp/data.tgz /private/var/mobile/Containers/Data/Application/A8AE15EE-DC8B-4F1C-91A5-1FED35258D87
iPhone:~ root# exit
$ scp -P 2222 root@localhost:/tmp/data.tgz .
```

##### Dumping KeyChain Data

Keychain-Dumper [23] lets you dump the contents of the KeyChain on a jailbroken device. The easiest way of running the tool is to download the binary from its GitHub repo:

``` bash
$ git clone https://github.com/ptoomey3/Keychain-Dumper
$ scp -P 2222 Keychain-Dumper/keychain_dumper root@localhost:/tmp/
$ ssh -p 2222 root@localhost
iPhone:~ root# chmod +x /tmp/keychain_dumper
iPhone:~ root# /tmp/keychain_dumper 

(...)

Generic Password
----------------
Service: myApp
Account: key3
Entitlement Group: RUD9L355Y.sg.vantagepoint.example
Label: (null)
Generic Field: (null)
Keychain Data: SmJSWxEs

Generic Password
----------------
Service: myApp
Account: key7
Entitlement Group: RUD9L355Y.sg.vantagepoint.example
Label: (null)
Generic Field: (null)
Keychain Data: WOg1DfuH
```

Note however that this binary is signed with a self-signed certificate with a "wildcard" entitlement, granting access to *all* items in the Keychain - if you are paranoid, or have highly sensitive private data on your test device, you might want to build the tool from source and manually sign the appropriate entitlements into your build - instructions for doing this are available in the GitHub repository.

##### Security Profiling with Introspy

Intospy <sup>[31]</sup> is an open-source security profiler for iOS released by iSecPartners. Built on top of substrate, it can be used to log security-sensitive API calls on a jailbroken device.  The recorded API calls sent to the console and written to a database file, which can then be converted into an HTML report using Introspy-Analyzer <code>[32]</code>.

-- TODO [Write an IntroSpy howto] --


#### Dynamic Analysis on Non-Jailbroken Devices

If you don't have access to a jailbroken device, you can patch and repackage the target app to load a dynamic library at startup. This way, you can instrument the app and can do pretty much everything you need for a dynamical analysis (of course, you can't break out of the sandbox that way, but you usually don't need to). This technique however works only on if the app binary isn't FairPlay-encrypted (i.e. obtained from the app store).

Thanks to Apple's confusing provisioning and code signing system, re-signing an app is more challenging than one would expect. iOS will refuse to run an app unless you get the provisioning profile and code signature header absolutely right. This requires you to learn about a whole lot of concepts - different types of certificates, BundleIDs, application IDs, team identifiers, and how they are tied together using Apple's build tools. Suffice it to say, getting the OS to run a particular binary that hasn't been built using the default way (XCode) can be an daunting process.

The toolset we're going to use consists of optool, Apple's build tools and some shell commands. Our method is inspired by the resign script from Vincent Tan's Swizzler project [4]. An alternative way of repackaging using different tools was described by NCC group [5].

To reproduce the steps listed below, download "UnCrackable iOS App Level 1" from the OWASP Mobile Testing Guide repo [6]. Our goal is to make the UnCrackable app load FridaGadget.dylib during startup so we can instrument it using Frida. 

##### Getting a Developer Provisioning Profile and Certificate

The *provisioning profile* is a plist file signed by Apple that whitelists your code signing certificate on one or multiple devices. In other words, this is Apple explicitly allowing your app to run in certain contexts, such as debugging on selected devices (development profile). The provisioning profile also includes the *entitlements* granted to your app. The *certificate* contains the private key you'll use to do the actual signing.

Depending on whether you're registered as an iOS developer, you can use one of the following two ways to obtain a certificate and provisioning profile.

**With an iOS developer account:**

If you have developed and deployed apps iOS using Xcode before, you'll already have your own code signing certificate installed. Use the *security* tool to list your existing signing identities:

~~~
$ security find-identity -p codesigning -v
  1) 61FA3547E0AF42A11E233F6A2B255E6B6AF262CE "iPhone Distribution: Vantage Point Security Pte. Ltd."
  2) 8004380F331DCA22CC1B47FB1A805890AE41C938 "iPhone Developer: Bernhard Müller (RV852WND79)"
~~~

Log into the Apple Developer portal to issue a new App ID, then issue and download the profile [8]. The App ID can be anything - you can use the same App ID for re-signing multiple apps. Make sure you create a *development* profile and not a *distribution* profile, as you'll want to be able to debug the app.

In the examples below I'm using my own signing identity which is associated with my company's development team. I created the app-id "sg.vp.repackaged", as well as a provisioning profile aptly named "AwesomeRepackaging" for this purpose, and ended up with the file AwesomeRepackaging.mobileprovision - exchange this with your own filename in the shell commands below.

**With a regular iTunes account:**

Mercifully, Apple will issue a free development provisioning profile even if you're not a paying developer. You can obtain the profile with Xcode using your regular Apple account - simply build an empty iOS project and extract embedded.mobileprovision from the app container. The NCC blog explains this process in great detail [5].

Once you have obtained the provisioning profile, you can check its contents with the *security* tool. Besides the allowed certificates and devices, you'll find the entitlements granted to the app in the profile. You'll need those later for code signing, so extract them to a separate plist file as shown below. It is also worth having a look at the contents of the file to check if everything looks as expected.

~~~
$ security cms -D -i AwesomeRepackaging.mobileprovision > profile.plist
$ /usr/libexec/PlistBuddy -x -c 'Print :Entitlements' profile.plist > entitlements.plist
$ cat entitlements.plist
<?xml version="1.0" encoding="UTF-8"?>
<!DOCTYPE plist PUBLIC "-//Apple//DTD PLIST 1.0//EN" "http://www.apple.com/DTDs/PropertyList-1.0.dtd">
<plist version="1.0">
<dict>
	<key>application-identifier</key>
	<string>LRUD9L355Y.sg.vantagepoint.repackage</string>
	<key>com.apple.developer.team-identifier</key>
	<string>LRUD9L355Y</string>
	<key>get-task-allow</key>
	<true/>
	<key>keychain-access-groups</key>
	<array>
		<string>LRUD9L355Y.*</string>
	</array>
</dict>
</plist>
~~~

Note the application identifier, which is a combination of the Team ID (LRUD9L355Y) and Bundle ID (sg.vantagepoint.repackage). This provisioning profile is only valid for the one app with this particular app id. The "get-task-allow" key is also important - when set to "true", other processes, such as the debugging server, are allowed to attach to the app (consequently, this would be set to "false" in a distribution profile).

##### Other Preparations

To make our app load an additional library at startup we need some way of inserting an additional load command into the Mach-O header of the main executable. Optool [3] can be used to automate this process:

~~~
$ git clone https://github.com/alexzielenski/optool.git
$ cd optool/
$ git submodule update --init --recursive
~~~

We'll also use ios-deploy [10], a tools that enables deploying and debugging of iOS apps without using Xcode:

~~~
git clone https://github.com/alexzielenski/optool.git
cd optool/
git submodule update --init --recursive
~~~

To follow the examples below, you also need FridaGadget.dylib:

~~~
$ curl -O https://build.frida.re/frida/ios/lib/FridaGadget.dylib
~~~

Besides the tools listed above, we'll be using standard tools that come with OS X and Xcode (make sure you have the Xcode command line developer tools installed).

##### Patching, Repackaging and Re-Signing

Time to get serious! As you already now, IPA files are actually ZIP archives, so use any zip tool to unpack the archive. Then, copy FridaGadget.dylib into the app directory, and add a load command to the "UnCrackable Level 1" binary using optool.

~~~
$ unzip UnCrackable_Level1.ipa
$ cp FridaGadget.dylib Payload/UnCrackable\ Level\ 1.app/
$ optool install -c load -p "@executable_path/FridaGadget.dylib" -t Payload/UnCrackable\ Level\ 1.app/UnCrackable\ Level\ 1
Found FAT Header
Found thin header...
Found thin header...
Inserting a LC_LOAD_DYLIB command for architecture: arm
Successfully inserted a LC_LOAD_DYLIB command for arm
Inserting a LC_LOAD_DYLIB command for architecture: arm64
Successfully inserted a LC_LOAD_DYLIB command for arm64
Writing executable to Payload/UnCrackable Level 1.app/UnCrackable Level 1...
~~~

Such blatant tampering of course invalidates the code signature of the main executable, so this won't run on a non-jailbroken device. You'll need to replace the provisioning profile and sign both the main executable and FridaGadget.dylib with the certificate listed in the profile.

First, let's add our own provisioning profile to the package:

~~~
$ cp AwesomeRepackaging.mobileprovision Payload/UnCrackable\ Level\ 1.app/embedded.mobileprovision
~~~

Next, we need to make sure that the BundleID in Info.plist matches the one specified in the profile. The reason for this is that the "codesign" tool will read the Bundle ID from Info.plist during signing - a wrong value will lead to an invalid signature.

~~~
$ /usr/libexec/PlistBuddy -c "Set :CFBundleIdentifier sg.vantagepoint.repackage" Payload/UnCrackable\ Level\ 1.app/Info.plist
~~~

Finally, we use the codesign tool to re-sign both binaries:

~~~
$ rm -rf Payload/F/_CodeSignature
$ /usr/bin/codesign --force --sign 8004380F331DCA22CC1B47FB1A805890AE41C938  Payload/UnCrackable\ Level\ 1.app/FridaGadget.dylib
Payload/UnCrackable Level 1.app/FridaGadget.dylib: replacing existing signature
$ /usr/bin/codesign --force --sign 8004380F331DCA22CC1B47FB1A805890AE41C938 --entitlements entitlements.plist Payload/UnCrackable\ Level\ 1.app/UnCrackable\ Level\ 1
Payload/UnCrackable Level 1.app/UnCrackable Level 1: replacing existing signature
~~~

##### Installing and Running the App

Now you should be all set for running the modified app. Deploy and run the app on the device as follows.

~~~
$ ios-deploy --debug --bundle Payload/UnCrackable\ Level\ 1.app/
~~~

If everything went well, the app should launch on the device in debugging mode with lldb attached. Frida should now be able to attach to the app as well. You can verify this with the frida-ps command:
 
~~~
$ frida-ps -U
PID  Name
---  ------
499  Gadget
~~~

![Frida on non-JB device](Images/Chapters/0x06b/fridaStockiOS.png "Frida on non-JB device")

##### Troubleshooting.

If something goes wrong (which it usually does), mismatches between the provisioning profile and code signing header are the most likely suspect. In that case it is helpful to read the official documentation and gaining an understanding of how the whole system works [7][8]. I also found Apple's entitlement troubleshooting page [9] to be a useful resource.

### Setting up Burp

Setting up burp to proxy your traffic through is pretty straightforward. It is assumed that you have both: iDevice and workstation connected to the same WiFi network where client to client traffic is permitted. If client-to-client traffic is not permitted, it should be possible to use usbmuxd [18] in order to connect to burp through USB. 

The first step is to configure proxy of your burp to listen on all interfaces (alternatively only on the WiFi interface). Then we can configure our iDevice to use our proxy in advanced wifi settings. Portswigger provides good tutorial on setting an iOS Device and Burp [22].

### Bypassing Certificate Pinning

Certificate Pinning is a practice used to tighten security of TLS connection. When an application is connecting to the server using TLS, it checks if the server's certificate is signed with trusted CA's private key. The verification is based on checking the signature with public key that is within device's key store. This in turn contains public keys of all trusted root CAs.

Certificate pinning means that our application will have server's certificate or hash of the certificate hardcoded into the source code. 
This protects against two main attack scenarios:

* Compromised CA issuing certificate for our domain to a third-party
* Phishing attacks that would add a third-party root CA to device's trust store

The simplest method is to use `SSL Kill Switch` (can be installed via Cydia store), which will hook on all high-level API calls and bypass certificate pinning. There are some cases, though, where certificate pinning is more tricky to bypass. Things to look for when you try to bypass certificate pinning are:

- following API calls: `NSURLSession`, `CFStream`, `AFNetworking`
- during static analysis, try to look for methods/strings containing words like 'pinning', 'X509', 'Certificate', etc.
- sometimes, more low-level verification can be done using e.g. openssl. There are tutorials [20] on how to bypass this. 
- some dual-stack applications written using Apache Cordova or Adobe Phonegap heavily use callbacks. You can look for the callback function called upon success and call it manually with Cycript
- sometimes the certificate resides as a file within application bundle. It might be sufficient to replace it with burp's certificate, but beware of certificate's SHA sum that might be hardcoded in the binary. In that case you must replace it too!

#### Recommendations

Certificate pinning is a good security practice and should be used for all applications handling sensitive information. 
EFF's Observatory<sup>[28]</sup> provides list of root and intermediate CAs that are by default trusted on major operating systems. Please also refer to a map of the 650-odd organizations that function as Certificate Authorities trusted (directly or indirectly) by Mozilla or Microsoft<sup>[29]</sup>. Use certificate pinning if you don't trust at least one of these CAs.

If you want to get more details on white-box testing and usual code patters, refer to iOS Application Security by David Thiel [21]. It contains description and code snippets of most-common techniques used to perform certificate pinning.

To get more information on testing transport security, please refer to section 'Testing Network Communication' 

### References

* [1] IPA Installer Console - http://cydia.saurik.com/package/com.autopear.installipa
* [2] Clutch - https://github.com/KJCracks/Clutch
* [3] Optool - https://github.com/alexzielenski/optool
* [4] Swizzler 2 - https://github.com/vtky/Swizzler2/wiki
* [5] iOS instrumentation without jailbreak - https://www.nccgroup.trust/au/about-us/newsroom-and-events/blogs/2016/october/ios-instrumentation-without-jailbreak/
* [6] Uncrackable Level 1 - https://github.com/OWASP/owasp-mstg/tree/master/OMTG-Files/02_Crackmes/02_iOS/UnCrackable_Level1
* [7] Maintaining Certificates - https://developer.apple.com/library/content/documentation/IDEs/Conceptual/AppDistributionGuide/MaintainingCertificates/MaintainingCertificates.html
* [8] Maintaining Provisioning Profiles - https://developer.apple.com/library/content/documentation/IDEs/Conceptual/AppDistributionGuide/MaintainingProfiles/MaintainingProfiles.html
* [9] Entitlements Troubleshooting - https://developer.apple.com/library/content/technotes/tn2415/_index.html
* [10] iOS-deploy - https://github.com/phonegap/ios-deploy
* [11] MacOS and iOS Internals, Volume III: Security & Insecurity - Johnathan Levin
* [12] Damn Vulnerable iOS Application - http://damnvulnerableiosapp.com/
* [13] Hopper Disassembler - https://www.hopperapp.com/
* [14] Introduction to iOS Application Security Testing - Slawomir Kosowski
* [15] The Mobile Application Hacker's Handbook -  Dominic Chell, Tyrone Erasmus, Shaun Colley
* [16] Cydia Substrate  - http://www.cydiasubstrate.com
* [17] Frida - http://frida.re
* [18] usbmuxd - https://github.com/libimobiledevice/usbmuxd
* [19] Jailbreak Detection Methods - https://www.trustwave.com/Resources/SpiderLabs-Blog/Jailbreak-Detection-Methods/
* [20] Bypassing OpenSSL Certificate Pinning -https://www.nccgroup.trust/us/about-us/newsroom-and-events/blog/2015/january/bypassing-openssl-certificate-pinning-in-ios-apps/ 
* [21] iOS Application Security - David Thiel
* [22] Configuring an iOS Device to Work With Burp - https://support.portswigger.net/customer/portal/articles/1841108-configuring-an-ios-device-to-work-with-burp
* [23] KeyChain-Dumper - https://github.com/ptoomey3/Keychain-Dumper/
* [24] iphonedevwiki - SSH over USB - http://iphonedevwiki.net/index.php/SSH_Over_USB
* [25] Can I Jailbreak? by IPSW Downloads - https://canijailbreak.com/
* [26] The iPhone Wiki - https://www.theiphonewiki.com/
* [27] The iPhone Wiki - https://www.theiphonewiki.com/wiki/Usbmux 
* [28] EFF's Observatory - https://www.eff.org/pl/observatory
* [29] Map of the 650-odd organizations that function as Certificate Authorities trusted (directly or indirectly) by Mozilla or Microsoft - https://www.eff.org/files/colour_map_of_CAs.pdf
* [30] IPSW Downloads - https://ipsw.me
* [31] IntroSpy - http://isecpartners.github.io/Introspy-iOS/
* [32] IntroSpy Analyzer - https://github.com/iSECPartners/Introspy-Analyzer<|MERGE_RESOLUTION|>--- conflicted
+++ resolved
@@ -228,11 +228,7 @@
 
 Your main focus while performing static analysis would be:
 * Identifying and understanding functions responsible for jailbreak detection and certificate pinning
-<<<<<<< HEAD
-  * For jailbreak detection, look for methods or classess containing words like `jailbreak`, `jailbroken`, `cracked`, etc. Please note that sometimes, the name of function performing jailbreak detection will be 'obfuscated' to slow down the analysis. Your best bet is to look for jailbreak detection mechanisms discussed in further section (cf. Dynamic Analysis - Jailbreak Detection)
-=======
   * For jailbreak detection, look for methods or classes containing words like `jailbreak`, `jailbroken`, `cracked`, etc. Please note that sometimes, the name of function performing jailbreak detection will be 'obfuscated' to slow down the analysis. Your best bet is to look for jailbreak detection mechanisms discussed in further section (cf. Dynamic Analysis - Jailbreak Detection)
->>>>>>> 31b42b90
   * For certificate pinning, look for keywords like `pinning`, `X509` or for native method calls like `NSURLSession`, `CFStream`, `AFNetworking`
 * Understanding application logic and possible ways to bypass it 
 * Any hardcoded credentials, certificates
