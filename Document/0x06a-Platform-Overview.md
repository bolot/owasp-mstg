--- conflicted
+++ resolved
@@ -1,194 +1,180 @@
-## iOS Platform Overview
-
-iOS is a mobile operating system that powers Apple mobile devices including iPhone, iPad and iPod Touch. It also served the basis for Apple tvOS, which has inherited many of iOS functionalities.
-iOS, like Apple desktop operating system, macOS (formerly OS X), is based on Darwin, a hybrid version of XNU kernel. There is an important difference between the two systems: iOS apps run in a more restricted environment than the desktop apps. They are isolated from each other on the file system level, and are significantly limited in terms of system API access.
-
-To protect its users from malicious applications, Apple restricts and controls access to the apps that are allowed to run on iOS devices. Apple App store is the only official application distribution platform where developers can offer their apps and consumers can buy, download and install apps. This is different compared to Android that has several different app stores. Until recently side-loading of apps (or installing an app on your iOS device by bypassing the official App store) was only possible with a jailbreak or complicated workarounds. By using the latest version of Xcode and at least iOS 9 it is possible to do [side-loading via Xcode](https://www.igeeksblog.com/how-to-sideload-apps-on-iphone-ipad-in-ios-10/ "How to Sideload Apps on iPhone and iPad Running iOS 10 using Xcode 8") and install an app directly to your phone.
-
-Sandboxing is mandatory for iOS apps. Apple sandbox (historically called Seatbelt) is a mandatory access control (MAC) mechanisms describing what resources an app can or cannot access. Compared to Android Binder IPC, iOS limits potential attack surface.
-
-Uniform hardware and tight integration between hardware and software brings another security advantage. iOS protects its devices by offering secure boot, hardware-backed keychain and file system encryption. Limited install base allows iOS updates to be rolled out to a large percentage of users quickly that means less need for support of older and unprotected versions of iOS.
-
-In spite of numerous strengths, iOS app developers still need to worry about security. Data protection, Keychain, TouchID authentication and network security still leave plenty of margin for errors. In the following chapters, we are describing iOS security architecture and explaining a basic security testing methodology and reverse engineering how-tos. We are also mapping the categories of MASVS to iOS and outline test cases for each requirement.
-
-
-### iOS Security Architecture
-
-[iOS security architecture](https://www.apple.com/business/docs/iOS_Security_Guide.pdf "Apple iOS Security Guide") has six core features:
-
-- Hardware Security
-- Secure Boot
-- Code Signing
-- Sandbox
-- Encryption and Data Protection
-- General Exploit Mitigations
-
-<img src="Images/Chapters/0x06a/iOS_Security_Architecture.png" width="400px"/>
-- *iOS Security Architecture*
-
-#### Hardware Security
-
-The iOS security architecture makes heavy use of hardware-based security features that enhance overall performance and security. Each iOS device comes with two built-in AES 256-bit keys – GID and UID – fused and compiled into the application processor and Secure Enclave during manufacturing. There is no direct way to read these keys by software or debugging interfaces such as JTAG. Encryption and decryption operations are performed by hardware AES crypto-engines having exclusive access to these keys.
-
-The GID is a common value shared between all processors in a class of devices and known to Apple, and is used to prevent tampering with firmware files and other cryptographic tasks not directly related to the user's private data. UIDs, which are unique to each device, are used to protect the key hierarchy used for device-level file system encryption. Because they are not recorded during manufacturing, not even Apple can restore the file encryption keys for a particular device.
-
-To enable secure deletion of sensitive data on flash memory, iOS devices include a feature called [Effaceable Storage](https://www.apple.com/business/docs/iOS_Security_Guide.pdf "iOS Security Guide"). This feature provides direct low-level access to the storage technology, making it possible to securely erase selected blocks.
-
-#### Secure Boot
-
-+When an iOS device is powered on, it reads the initial instructions from the read-only Boot ROM, which bootstraps the system. This memory contains immutable code, together with Apple Root CA, which is etched in the silicon die during fabrication process, creating the root of trust. During the next step, the Boot ROM code checks if the signature of the iBoot bootloader is correct. Once the signature is validated, the iBoot checks the signature of the next boot stage, which is iOS kernel. If any of these steps fail, the boot process is immediately terminated and the device enters the recovery mode and displays the "Connect to iTunes" screen. However, if the Boot ROM fails to load, the device enters a special low level recovery mode, which is called Device Firmware Upgrade (DFU). This is the last resort to recover the device to its original state. In this case the device will have no sign of activity, i.e. its screen will not display anything.
-+
-+This entire process is called "Secure Boot Chain". It aims at ensuring that the system and its components are written and distributed by Apple. The Secure Boot chain consists of kernel, bootloader, kernel extension and baseband firmware.
-
-#### Code Signing
-
-Signing application code in iOS is different than in Android. In the latter you can sign with a self-signed key and the main purpose would be to establish a root of trust for future application updates. In other words, to make sure that only the original developer of a given application would be able to update it. In Android, applications can be distributed freely as APK files or from Google Play Store. On the contrary, Apple allows app distribution only via App Store.
-
-At least two scenarios exist where you can install an application without the App Store:
-
-1. Via Enterprise Mobile Device Management. This requires the company to have company-wide certificate signed by Apple.
-2. Via side-loading, i.e. by signing an app with a developer's certificate and installing it on the device via Xcode. Note that there is an upper limit of the number of devices that can be used with the same certificate.
-
-A developer profile and an Apple-signed certificate are required in order to deploy and run an application.
-Developers need to register with Apple and join the [Apple Developer Program](https://developer.apple.com/support/compare-memberships/ "Membership for Apple Developer Program") and pay a yearly subscription fee to get the full range of development and deployment possibilities. A free account still allows you to compile and deploy an application via side-loading.  
-
-Apple has implemented an intricate DRM system to make sure that only valid and approved code runs on Apple devices. In other words, on a non-jailbroken device, one will not be able to run any code unless Apple explicitly allows it. You cannot even opt to run any code on your own device unless you enroll in the Apple developer program and obtain the provisioning profile and signing certificate. For this and other reasons, iOS has been [compared to a crystal prison](https://www.eff.org/deeplinks/2012/05/apples-crystal-prison-and-future-open-platforms "Apple's Crystal Prison and the Future of Open Platforms").
-#### Sandbox
-
-The [app sandbox](https://developer.apple.com/library/content/documentation/FileManagement/Conceptual/FileSystemProgrammingGuide/FileSystemOverview/FileSystemOverview.html "File System Basics") is an access control technology that was provided for iOS and it is enforced at kernel level. It's purpose is to limit the impact and damage to the system and user data that may occur when an app is compromised.
-
-+Along with the "crystal prison”, sandboxing has been a core security feature since the first releases of iOS. As a principle, all user applications run under the same user `mobile`, with only a few system applications and services running as `root`. Regular apps on iOS are confined to a "container" that restricts access to the app's own files and a very limited amount of system APIs. Access to all resources, like files, network sockets, IPCs, shared memory, etc. will be then controlled by the sandbox. These restrictions work the following ways. [#levin]:
-
-- The app process is restricted to it's own directory (under /var/mobile/Containers/Bundle/Application/) using a chroot-like mechanism.
-- The mmap and mmprotect() system calls are modified to prevent apps from make writeable memory pages executable and preventing processes from executing dynamically generated code. In combination with code signing and FairPlay, this enforces strict limitations on what code can be run under specific circumstances (e.g., all code in apps distributed via the app store is approved by Apple).
-- Isolation from other running processes, even if they are owned by the same UID.
-- Hardware drivers cannot be accessed directly. Instead, any access goes through Apple's frameworks.
-
-#### Encryption and Data Protection
-
-In addition to code signing, *FairPlay Code Encryption* is applied to apps downloaded from the App Store. Originally, FairPlay was developed as a means of DRM for multimedia content purchased via iTunes. In that case, encryption was applied to MPEG and Quicktime streams, but the same basic concepts can also be applied to executable files. The basic idea is as follows: Once you register a new Apple user account, a public/private key pair is created and assigned to your account. The private key is stored securely on your device. This means that Fairplay-encrypted code can be decrypted only on devices associated with your account -- TODO [Be more specific] --. The usual way to obtain reverse FairPlay encryption is to run the app on the device and then dump the decrypted code from memory (see also "Basic Security Testing on iOS").
-
-Apple has built encryption into the hardware and firmware of its iOS devices since the release of the iPhone 3GS. Every device has a dedicated hardware level based crypto engine, based on 256-bit Advanced Encryption Standard (AES), that works in conjunction with a SHA-1 cryptographic hash function.
-
-Besides that, there is unique identifier (UID) built into the device's hardware with an AES 256-bit key fused into the application processor. This UID is specific to the device and is not recorded elsewhere. As of this writing, it is not possible for software or firmware to read it directly. As the key is burnt into the silicon chip, it cannot be tampered with or bypassed. It is only the crypto engine which can access it.
-
-Building encryption into the physical architecture makes it a default security control that is able to encrypt all data stored on an iOS device. As a result data protection is implemented at the software level and works with the hardware and firmware encryption to provide a greater degree of security.
-
-+When data protection is enabled, each data file is associated with a specific class that supports a different level of accessibility and protects data based on when it needs to be accessed. The encryption and decryption operations associated with each class are based on multiple key mechanisms that utilizes the device's UID and passcode, plus a class key, file system key and per-file key. The per-file key is used to encrypt the file content. The class key is wrapped around the per file key and stored in the file's metadata. The file system key is used to encrypt the metadata. The UID and passcode protect the class key. This operation is invisible to users. The passcode must be used when accessing the device to enable data protection. The passcode does not only unlock the device, but also combined with the UID creates iOS encryption keys that are more resistant to hacking efforts and brute-force attacks. Enabling data protection is the main reason for users to use passcodes on their devices.
-
-#### General Exploit Mitigations
-
-iOS currently implements two specific security mechanisms, namely address space layout randomization (ASLR) and eXecute Never (XN) bit, to prevent code execution attacks.
-
-ASLR is a technique that does the job of randomizing the memory location of the program executable, data, heap and stack on every execution of the program. As the shared libraries need to be static in order to be shared by multiple processes, the addresses of shared libraries are randomized every time the OS boots instead of every time when the program is invoked. Thus, this makes specific memory addresses of functions and libraries hard to predict, thereby preventing attacks such as a return-to-libc attack, which relies upon the memory addresses of basic libc functions.
-
-<!-- TODO [Further develop section on iOS General Exploit Mitigation] -->
-The XN mechanism allows iOS to mark certain memory segments as non-executable on a program’s stack and heap by default. In case of an attack this will prevent malicious code inserted onto the stack or heap from execution.
-
-### Software Development on iOS
-
-Like other platforms, Apple provides a Software Development Kit (SDK) for iOS that helps developers to develop, install, run and test native iOS Apps by offering different tools and interfaces. Xcode is an Integrated Development Environment (IDE) used for this purpose. iOS applications are developed either by using Objective-C or Swift.
-
-Objective-C is an object-oriented programming language that adds Smalltalk-style messaging to the C programming language. It is used on macOS and iOS to develop desktop and mobile applications respectively. Swift is the successor of Objective-C and allows interoperability with it. Swift was introduced with Xcode 6 in 2014.
-
-### Understanding iOS Apps
-
-iOS applications are distributed in IPA (iOS App Store Package) archives. An IPA file contains all the necessary (for ARM compiled) application code and resources required to execute the application. This package is in fact a ZIP compressed file, which can be decompressed.
-
-An IPA file has a built-in directory structure. The example below shows this structure on a high level:
-
-- `/Payload/` folder contains all the application data. We will come back to the content of this folder in more detail.
-- `/Payload/Application.app` contains the application data itself (ARM compiled code) and associated static resources.
-- `/iTunesArtwork` is a 512x512 pixel PNG image used as the application’s icon.
-- `/iTunesMetadata.plist` contains various bits of information, ranging from the developer's name and ID, the bundle identifier, copyright information, genre, the name of the app, release date, purchase date, etc.
-- `/WatchKitSupport/WK` is an example of an extension bundle. This specific bundle contains the extension delegate and the controllers for managing the interfaces and for responding to user interactions on an Apple watch.
-
-#### IPA Payloads - A Closer Look
-
-Let us take a closer look at the different files that can be found in the IPA container. It is necessary to understand that this is the raw architecture of the bundle container and not the definitive form after its installation on a device. It uses a relatively flat structure with few extraneous directories in an effort to save disk space and simplify access to the files. The bundle contains the application executable and any resources used by the application (for instance, the application icon, other images, and localized content) in the top-level bundle directory.
-
-- **MyApp**: The executable containing the application code, which is compiled and not in a ‘readable’ format.
-- **Application**: Icons used at specific times to represent the application.
-- **Info.plist**: Configuration information, such as its bundle ID, version number, and application display name.
-- **Launch images**: Images showing the initial interface of the application in a specific orientation. The system uses one of the provided launch images as a temporary background until the application is fully loaded.
-- **MainWindow.nib**: Default interface objects to load at application launch time. Other interface objects are then either loaded from additional nib files or created programmatically by the application.
-- **Settings.bundle**: Application-specific preferences using property lists and other resource files to be configured and displayed.
-- **Custom resource files**: Non-localized resources are placed at the top-level directory and localized resources are placed in language-specific subdirectories of the application bundle. Resources include nib files, images, sound files, configuration files, strings files and any other custom data files used by the application.
-
-A language.lproj folder is defined for each language that the application supports. It contains a storyboard and strings file.
-- A storyboard is a visual representation of the user interface of an iOS application, showing screens of content and the connections between those screens.
-- The strings file format consists of one or more key-value pairs along with optional comments.
-
-<img src="Images/Chapters/0x06a/iOS_project_folder.png" width="500px"/>
-- *iOS App Folder Structure*
-
-On a jailbroken device, you can recover the IPA for an installed iOS app using [IPA Installer](https://github.com/autopear/ipainstaller "IPA Installer"). Note that during mobile security assessments, developers will often provide you with the IPA directly. They can send you the actual file, or provide access to the development specific distribution platform they use e.g. [HockeyApp](https://hockeyapp.net/ "HockeyApp") or [Testflight](https://developer.apple.com/testflight/ "Testflight").
-
-
-
-#### App Structure on the iOS File System
-
-<<<<<<< HEAD
-Since iOS 8, changes were made to the way an application is stored on the device. On versions before iOS 8, applications would be unpacked to a folder in the /var/mobile/applications/. The application would be identified by its UUID (Universal Unique Identifier), a 128-bit number. This would be the name of the folder in which we will find the application itself. Since the iOS 8 release static bundle and application data folders are now stored in different locations in the file system. These folders contain information that must be closely examined during application security assessments.
-
-- `/var/mobile/Containers/Bundle/Application/[UUID]/Application.app` contains the previously mentioned application.app data and stores the static content as well as the ARM compiled binary of the application. The content of this folder will be used to validate the code signature.
-- `/var/mobile/Containers/Data/Application/[UUID]/Documents` contains all the user generated data. The creation of this data is initiated by the application end user.
-- `/var/mobile/Containers/Data/Application/[UUID]/Library` contains files all non user-specific files, like caches, preferences, cookies, property list (plist) configuration files, etc.
-=======
-iOS 8 introduced changes to the way an application is stored on a device. In earlier versions of iOS, apps would be unpacked the /var/mobile/applications/ folder. An app would then be identified by its UUID (Universal Unique Identifier), a 128-bit number that will be the name of the folder where the application can be found. Since iOS 8 release static bundle and application data folders are now stored in different locations in the file system. These folders contain information that must be closely examined during application security assessments.
-
-- `/var/mobile/Containers/Bundle/Application/[UUID]/Application.app` contains the previously mentioned application.app data and stores the static content as well as the ARM compiled binary of the application. The content of this folder will be used to validate the code signature.
-- `/var/mobile/Containers/Data/Application/[UUID]/Documents` contains all the app's data.
-- `/var/mobile/Containers/Data/Application/[UUID]/Library` contains the files used by the app e.g. caches, preferences, cookies, property list (plist) configuration files, etc.
->>>>>>> 9526833d
-- `/var/mobile/Containers/Data/Application/[UUID]/tmp` contains temporary files which are not needed between application launches.
-
-The following figure represents the application folder structure:
-
-<img src="/Images/Chapters/0x06a/iOS_Folder_Structure.png" width="500px"/>
-- *iOS App Folder Structure*
-
-#### The Installation Process
-
-Different methods exist to install an IPA package on an iOS device. The easiest solution is to use iTunes, which is the default media player from Apple. iTunes is available for macOS as well as for Windows. iTunes allows users to download applications through the App Store and install them to the iOS device. You can also use [iTunes to install an IPA file to a device](https://www.youtube.com/watch?v=nNn85Qvznug "How to install an app via iTunes").
-
-On Linux you can make use of [libimobiledevice](http://www.libimobiledevice.org/ "libimobiledevice"), a cross-platform software protocol library and set of tools to communicate with iOS devices natively. Packages can be installed to the device via ideviceinstaller over an USB connection. The connection is implemented by using the USB multiplexing daemon [usbmuxd](https://www.theiphonewiki.com/wiki/Usbmux "Usbmux"), which provides a TCP tunnel over USB.
-
-<<<<<<< HEAD
-iOS developers don't have the possibility to set requested permissions directly – they are requesting them indirectly by using sensitive APIs. For example, when accessing user's contacts, any call to CNContactStore blocks the app while the user is being asked to grant or deny access. Starting with iOS 10.0, apps must include usage description keys for the types of data they need to access (e.g. NSContactsUsageDescription).
-=======
-On the iOS device, the actual installation process is then handled by installd daemon, which will unpack and install the application. Any application must be signed with a certificate issued by Apple to be able to integrate app services or be installed on an iOS device. This means that the application we can only be installed after the successful code signature verification. On a jailbroken phone this can however be circumvented using [AppSync](https://cydia.angelxwind.net/?page/net.angelxwind.appsyncunified), a package made available on the Cydia store. This is an alternative app store containing numerous useful applications which leverage root privileges provided through the jailbreak in order to execute advanced functionalities. AppSync is a tweak that patches installd to allow the installation of fake-signed IPA packages.
->>>>>>> 9526833d
-
-The IPA can also be installed directly from command line by using [ipainstaller](https://github.com/autopear/ipainstaller "IPA Installer"). After copying the IPA onto the device, for example by using scp (secure copy), the ipainstaller can be executed with the filename of the IPA:
-
-```bash
-$ ipainstaller App_name.ipa
-```
-
-#### App Permissions
-
-<<<<<<< HEAD
-In contrast to Android, iOS applications do not have preassigned permissions. Instead, the user is asked to grant permission during runtime when the app attempts to use a sensitive API for the first time. Once the app has asked for a permission, it is listed in the Settings > Privacy menu, allowing the user to modify the app-specific setting. Apple calls this permission concept [privacy controls](https://support.apple.com/en-sg/HT203033 "Apple - About privacy and Location Services in iOS 8 and later").
-=======
-In contrast to Android, iOS applications do not have preassigned permissions. Instead, the user is asked to grant permission during  runtime when the app attempts to use a sensitive API for the first time. Once the app has asked for a permission, it is listed in the Settings > Privacy menu, allowing the user to modify the app-specific setting. Apple calls this permission concept [privacy controls](https://support.apple.com/en-sg/HT203033 "Apple - About privacy and Location Services in iOS 8 and later").
->>>>>>> 9526833d
-
-iOS developers don't have the possibility to set requested permissions directly – they are requesting them indirectly by using sensitive APIs. For example, when accessing user's contacts, any call to CNContactStore blocks the app while the user is being asked to grant or deny access. Starting with iOS 10.0, apps must include usage description keys for the types of data they need to access (e.g. NSContactsUsageDescription).
-
-The following APIs [require permission from the user](https://www.apple.com/business/docs/iOS_Security_Guide.pdf "iOS Security Guide. Page 62"):
-
-- Contacts
-- Microphone
-- Calendars
-- Camera
-- Reminders
-- HomeKit
-- Photos
-- Health
-- Motion activity and fitness
-- Speech recognition
-- Location Services
-- Bluetooth sharing
-- Media Library
-- Social media accounts
+## iOS Platform Overview
+
+iOS is a mobile operating system that powers Apple mobile devices including iPhone, iPad and iPod Touch. It also served the basis for Apple tvOS, which has inherited many of iOS functionalities.
+iOS, like Apple desktop operating system, macOS (formerly OS X), is based on Darwin, a hybrid version of XNU kernel. There is an important difference between the two systems: iOS apps run in a more restricted environment than the desktop apps. They are isolated from each other on the file system level, and are significantly limited in terms of system API access.
+
+To protect its users from malicious applications, Apple restricts and controls access to the apps that are allowed to run on iOS devices. Apple App store is the only official application distribution platform where developers can offer their apps and consumers can buy, download and install apps. This is different compared to Android that has several different app stores. Until recently side-loading of apps (or installing an app on your iOS device by bypassing the official App store) was only possible with a jailbreak or complicated workarounds. By using the latest version of Xcode and at least iOS 9 it is possible to do [side-loading via Xcode](https://www.igeeksblog.com/how-to-sideload-apps-on-iphone-ipad-in-ios-10/ "How to Sideload Apps on iPhone and iPad Running iOS 10 using Xcode 8") and install an app directly to your phone.
+
+Sandboxing is mandatory for iOS apps. Apple sandbox (historically called Seatbelt) is a mandatory access control (MAC) mechanisms describing what resources an app can or cannot access. Compared to Android Binder IPC, iOS limits potential attack surface.
+
+Uniform hardware and tight integration between hardware and software brings another security advantage. iOS protects its devices by offering secure boot, hardware-backed keychain and file system encryption. Limited install base allows iOS updates to be rolled out to a large percentage of users quickly that means less need for support of older and unprotected versions of iOS.
+
+In spite of numerous strengths, iOS app developers still need to worry about security. Data protection, Keychain, TouchID authentication and network security still leave plenty of margin for errors. In the following chapters, we are describing iOS security architecture and explaining a basic security testing methodology and reverse engineering how-tos. We are also mapping the categories of MASVS to iOS and outline test cases for each requirement.
+
+
+### iOS Security Architecture
+
+[iOS security architecture](https://www.apple.com/business/docs/iOS_Security_Guide.pdf "Apple iOS Security Guide") has six core features:
+
+- Hardware Security
+- Secure Boot
+- Code Signing
+- Sandbox
+- Encryption and Data Protection
+- General Exploit Mitigations
+
+<img src="Images/Chapters/0x06a/iOS_Security_Architecture.png" width="400px"/>
+- *iOS Security Architecture*
+
+#### Hardware Security
+
+The iOS security architecture makes heavy use of hardware-based security features that enhance overall performance and security. Each iOS device comes with two built-in AES 256-bit keys – GID and UID – fused and compiled into the application processor and Secure Enclave during manufacturing. There is no direct way to read these keys by software or debugging interfaces such as JTAG. Encryption and decryption operations are performed by hardware AES crypto-engines having exclusive access to these keys.
+
+The GID is a common value shared between all processors in a class of devices and known to Apple, and is used to prevent tampering with firmware files and other cryptographic tasks not directly related to the user's private data. UIDs, which are unique to each device, are used to protect the key hierarchy used for device-level file system encryption. Because they are not recorded during manufacturing, not even Apple can restore the file encryption keys for a particular device.
+
+To enable secure deletion of sensitive data on flash memory, iOS devices include a feature called [Effaceable Storage](https://www.apple.com/business/docs/iOS_Security_Guide.pdf "iOS Security Guide"). This feature provides direct low-level access to the storage technology, making it possible to securely erase selected blocks.
+
+#### Secure Boot
+
++When an iOS device is powered on, it reads the initial instructions from the read-only Boot ROM, which bootstraps the system. This memory contains immutable code, together with Apple Root CA, which is etched in the silicon die during fabrication process, creating the root of trust. During the next step, the Boot ROM code checks if the signature of the iBoot bootloader is correct. Once the signature is validated, the iBoot checks the signature of the next boot stage, which is iOS kernel. If any of these steps fail, the boot process is immediately terminated and the device enters the recovery mode and displays the "Connect to iTunes" screen. However, if the Boot ROM fails to load, the device enters a special low level recovery mode, which is called Device Firmware Upgrade (DFU). This is the last resort to recover the device to its original state. In this case the device will have no sign of activity, i.e. its screen will not display anything.
++
++This entire process is called "Secure Boot Chain". It aims at ensuring that the system and its components are written and distributed by Apple. The Secure Boot chain consists of kernel, bootloader, kernel extension and baseband firmware.
+
+#### Code Signing
+
+Signing application code in iOS is different than in Android. In the latter you can sign with a self-signed key and the main purpose would be to establish a root of trust for future application updates. In other words, to make sure that only the original developer of a given application would be able to update it. In Android, applications can be distributed freely as APK files or from Google Play Store. On the contrary, Apple allows app distribution only via App Store.
+
+At least two scenarios exist where you can install an application without the App Store:
+
+1. Via Enterprise Mobile Device Management. This requires the company to have company-wide certificate signed by Apple.
+2. Via side-loading, i.e. by signing an app with a developer's certificate and installing it on the device via Xcode. Note that there is an upper limit of the number of devices that can be used with the same certificate.
+
+A developer profile and an Apple-signed certificate are required in order to deploy and run an application.
+Developers need to register with Apple and join the [Apple Developer Program](https://developer.apple.com/support/compare-memberships/ "Membership for Apple Developer Program") and pay a yearly subscription fee to get the full range of development and deployment possibilities. A free account still allows you to compile and deploy an application via side-loading.  
+
+Apple has implemented an intricate DRM system to make sure that only valid and approved code runs on Apple devices. In other words, on a non-jailbroken device, one will not be able to run any code unless Apple explicitly allows it. You cannot even opt to run any code on your own device unless you enroll in the Apple developer program and obtain the provisioning profile and signing certificate. For this and other reasons, iOS has been [compared to a crystal prison](https://www.eff.org/deeplinks/2012/05/apples-crystal-prison-and-future-open-platforms "Apple's Crystal Prison and the Future of Open Platforms").
+#### Sandbox
+
+The [app sandbox](https://developer.apple.com/library/content/documentation/FileManagement/Conceptual/FileSystemProgrammingGuide/FileSystemOverview/FileSystemOverview.html "File System Basics") is an access control technology that was provided for iOS and it is enforced at kernel level. It's purpose is to limit the impact and damage to the system and user data that may occur when an app is compromised.
+
++Along with the "crystal prison”, sandboxing has been a core security feature since the first releases of iOS. As a principle, all user applications run under the same user `mobile`, with only a few system applications and services running as `root`. Regular apps on iOS are confined to a "container" that restricts access to the app's own files and a very limited amount of system APIs. Access to all resources, like files, network sockets, IPCs, shared memory, etc. will be then controlled by the sandbox. These restrictions work the following ways. [#levin]:
+
+- The app process is restricted to it's own directory (under /var/mobile/Containers/Bundle/Application/) using a chroot-like mechanism.
+- The mmap and mmprotect() system calls are modified to prevent apps from make writeable memory pages executable and preventing processes from executing dynamically generated code. In combination with code signing and FairPlay, this enforces strict limitations on what code can be run under specific circumstances (e.g., all code in apps distributed via the app store is approved by Apple).
+- Isolation from other running processes, even if they are owned by the same UID.
+- Hardware drivers cannot be accessed directly. Instead, any access goes through Apple's frameworks.
+
+#### Encryption and Data Protection
+
+In addition to code signing, *FairPlay Code Encryption* is applied to apps downloaded from the App Store. Originally, FairPlay was developed as a means of DRM for multimedia content purchased via iTunes. In that case, encryption was applied to MPEG and Quicktime streams, but the same basic concepts can also be applied to executable files. The basic idea is as follows: Once you register a new Apple user account, a public/private key pair is created and assigned to your account. The private key is stored securely on your device. This means that Fairplay-encrypted code can be decrypted only on devices associated with your account -- TODO [Be more specific] --. The usual way to obtain reverse FairPlay encryption is to run the app on the device and then dump the decrypted code from memory (see also "Basic Security Testing on iOS").
+
+Apple has built encryption into the hardware and firmware of its iOS devices since the release of the iPhone 3GS. Every device has a dedicated hardware level based crypto engine, based on 256-bit Advanced Encryption Standard (AES), that works in conjunction with a SHA-1 cryptographic hash function.
+
+Besides that, there is unique identifier (UID) built into the device's hardware with an AES 256-bit key fused into the application processor. This UID is specific to the device and is not recorded elsewhere. As of this writing, it is not possible for software or firmware to read it directly. As the key is burnt into the silicon chip, it cannot be tampered with or bypassed. It is only the crypto engine which can access it.
+
+Building encryption into the physical architecture makes it a default security control that is able to encrypt all data stored on an iOS device. As a result data protection is implemented at the software level and works with the hardware and firmware encryption to provide a greater degree of security.
+
++When data protection is enabled, each data file is associated with a specific class that supports a different level of accessibility and protects data based on when it needs to be accessed. The encryption and decryption operations associated with each class are based on multiple key mechanisms that utilizes the device's UID and passcode, plus a class key, file system key and per-file key. The per-file key is used to encrypt the file content. The class key is wrapped around the per file key and stored in the file's metadata. The file system key is used to encrypt the metadata. The UID and passcode protect the class key. This operation is invisible to users. The passcode must be used when accessing the device to enable data protection. The passcode does not only unlock the device, but also combined with the UID creates iOS encryption keys that are more resistant to hacking efforts and brute-force attacks. Enabling data protection is the main reason for users to use passcodes on their devices.
+
+#### General Exploit Mitigations
+
+iOS currently implements two specific security mechanisms, namely address space layout randomization (ASLR) and eXecute Never (XN) bit, to prevent code execution attacks.
+
+ASLR is a technique that does the job of randomizing the memory location of the program executable, data, heap and stack on every execution of the program. As the shared libraries need to be static in order to be shared by multiple processes, the addresses of shared libraries are randomized every time the OS boots instead of every time when the program is invoked. Thus, this makes specific memory addresses of functions and libraries hard to predict, thereby preventing attacks such as a return-to-libc attack, which relies upon the memory addresses of basic libc functions.
+
+<!-- TODO [Further develop section on iOS General Exploit Mitigation] -->
+The XN mechanism allows iOS to mark certain memory segments as non-executable on a program’s stack and heap by default. In case of an attack this will prevent malicious code inserted onto the stack or heap from execution.
+
+### Software Development on iOS
+
+Like other platforms, Apple provides a Software Development Kit (SDK) for iOS that helps developers to develop, install, run and test native iOS Apps by offering different tools and interfaces. Xcode is an Integrated Development Environment (IDE) used for this purpose. iOS applications are developed either by using Objective-C or Swift.
+
+Objective-C is an object-oriented programming language that adds Smalltalk-style messaging to the C programming language. It is used on macOS and iOS to develop desktop and mobile applications respectively. Swift is the successor of Objective-C and allows interoperability with it. Swift was introduced with Xcode 6 in 2014.
+
+### Understanding iOS Apps
+
+iOS applications are distributed in IPA (iOS App Store Package) archives. An IPA file contains all the necessary (for ARM compiled) application code and resources required to execute the application. This package is in fact a ZIP compressed file, which can be decompressed.
+
+An IPA file has a built-in directory structure. The example below shows this structure on a high level:
+
+- `/Payload/` folder contains all the application data. We will come back to the content of this folder in more detail.
+- `/Payload/Application.app` contains the application data itself (ARM compiled code) and associated static resources.
+- `/iTunesArtwork` is a 512x512 pixel PNG image used as the application’s icon.
+- `/iTunesMetadata.plist` contains various bits of information, ranging from the developer's name and ID, the bundle identifier, copyright information, genre, the name of the app, release date, purchase date, etc.
+- `/WatchKitSupport/WK` is an example of an extension bundle. This specific bundle contains the extension delegate and the controllers for managing the interfaces and for responding to user interactions on an Apple watch.
+
+#### IPA Payloads - A Closer Look
+
+Let us take a closer look at the different files that can be found in the IPA container. It is necessary to understand that this is the raw architecture of the bundle container and not the definitive form after its installation on a device. It uses a relatively flat structure with few extraneous directories in an effort to save disk space and simplify access to the files. The bundle contains the application executable and any resources used by the application (for instance, the application icon, other images, and localized content) in the top-level bundle directory.
+
+- **MyApp**: The executable containing the application code, which is compiled and not in a ‘readable’ format.
+- **Application**: Icons used at specific times to represent the application.
+- **Info.plist**: Configuration information, such as its bundle ID, version number, and application display name.
+- **Launch images**: Images showing the initial interface of the application in a specific orientation. The system uses one of the provided launch images as a temporary background until the application is fully loaded.
+- **MainWindow.nib**: Default interface objects to load at application launch time. Other interface objects are then either loaded from additional nib files or created programmatically by the application.
+- **Settings.bundle**: Application-specific preferences using property lists and other resource files to be configured and displayed.
+- **Custom resource files**: Non-localized resources are placed at the top-level directory and localized resources are placed in language-specific subdirectories of the application bundle. Resources include nib files, images, sound files, configuration files, strings files and any other custom data files used by the application.
+
+A language.lproj folder is defined for each language that the application supports. It contains a storyboard and strings file.
+- A storyboard is a visual representation of the user interface of an iOS application, showing screens of content and the connections between those screens.
+- The strings file format consists of one or more key-value pairs along with optional comments.
+
+<img src="Images/Chapters/0x06a/iOS_project_folder.png" width="500px"/>
+- *iOS App Folder Structure*
+
+On a jailbroken device, you can recover the IPA for an installed iOS app using [IPA Installer](https://github.com/autopear/ipainstaller "IPA Installer"). Note that during mobile security assessments, developers will often provide you with the IPA directly. They can send you the actual file, or provide access to the development specific distribution platform they use e.g. [HockeyApp](https://hockeyapp.net/ "HockeyApp") or [Testflight](https://developer.apple.com/testflight/ "Testflight").
+
+
+
+#### App Structure on the iOS File System
+
+Since iOS 8, changes were made to the way an application is stored on the device. On versions before iOS 8, applications would be unpacked to a folder in the /var/mobile/applications/. The application would be identified by its UUID (Universal Unique Identifier), a 128-bit number. This would be the name of the folder in which we will find the application itself. Since the iOS 8 release static bundle and application data folders are now stored in different locations in the file system. These folders contain information that must be closely examined during application security assessments.
+
+- `/var/mobile/Containers/Bundle/Application/[UUID]/Application.app` contains the previously mentioned application.app data and stores the static content as well as the ARM compiled binary of the application. The content of this folder will be used to validate the code signature.
+- `/var/mobile/Containers/Data/Application/[UUID]/Documents` contains all the user generated data. The creation of this data is initiated by the application end user.
+- `/var/mobile/Containers/Data/Application/[UUID]/Library` contains all non user-specific files, like caches, preferences, cookies, property list (plist) configuration files, etc.
+- `/var/mobile/Containers/Data/Application/[UUID]/tmp` contains temporary files which are not needed between application launches.
+
+The following figure represents the application folder structure:
+
+<img src="/Images/Chapters/0x06a/iOS_Folder_Structure.png" width="500px"/>
+- *iOS App Folder Structure*
+
+#### The Installation Process
+
+Different methods exist to install an IPA package on an iOS device. The easiest solution is to use iTunes, which is the default media player from Apple. iTunes is available for macOS as well as for Windows. iTunes allows users to download applications through the App Store and install them to the iOS device. You can also use [iTunes to install an IPA file to a device](https://www.youtube.com/watch?v=nNn85Qvznug "How to install an app via iTunes").
+
+On Linux you can make use of [libimobiledevice](http://www.libimobiledevice.org/ "libimobiledevice"), a cross-platform software protocol library and set of tools to communicate with iOS devices natively. Packages can be installed to the device via ideviceinstaller over an USB connection. The connection is implemented by using the USB multiplexing daemon [usbmuxd](https://www.theiphonewiki.com/wiki/Usbmux "Usbmux"), which provides a TCP tunnel over USB.
+
+iOS developers don't have the possibility to set requested permissions directly – they are requesting them indirectly by using sensitive APIs. For example, when accessing user's contacts, any call to CNContactStore blocks the app while the user is being asked to grant or deny access. Starting with iOS 10.0, apps must include usage description keys for the types of data they need to access (e.g. NSContactsUsageDescription).
+
+On the iOS device, the actual installation process is then handled by installd daemon, which will unpack and install the application. Any application must be signed with a certificate issued by Apple to be able to integrate app services or be installed on an iOS device. This means that the application we can only be installed after the successful code signature verification. On a jailbroken phone this can however be circumvented using [AppSync](https://cydia.angelxwind.net/?page/net.angelxwind.appsyncunified), a package made available on the Cydia store. This is an alternative app store containing numerous useful applications which leverage root privileges provided through the jailbreak in order to execute advanced functionalities. AppSync is a tweak that patches installd to allow the installation of fake-signed IPA packages.
+
+The IPA can also be installed directly from command line by using [ipainstaller](https://github.com/autopear/ipainstaller "IPA Installer"). After copying the IPA onto the device, for example by using scp (secure copy), the ipainstaller can be executed with the filename of the IPA:
+
+```bash
+$ ipainstaller App_name.ipa
+```
+
+#### App Permissions
+
+In contrast to Android, iOS applications do not have preassigned permissions. Instead, the user is asked to grant permission during runtime when the app attempts to use a sensitive API for the first time. Once the app has asked for a permission, it is listed in the Settings > Privacy menu, allowing the user to modify the app-specific setting. Apple calls this permission concept [privacy controls](https://support.apple.com/en-sg/HT203033 "Apple - About privacy and Location Services in iOS 8 and later").
+
+iOS developers don't have the possibility to set requested permissions directly – they are requesting them indirectly by using sensitive APIs. For example, when accessing user's contacts, any call to CNContactStore blocks the app while the user is being asked to grant or deny access. Starting with iOS 10.0, apps must include usage description keys for the types of data they need to access (e.g. NSContactsUsageDescription).
+
+The following APIs [require permission from the user](https://www.apple.com/business/docs/iOS_Security_Guide.pdf "iOS Security Guide. Page 62"):
+
+- Contacts
+- Microphone
+- Calendars
+- Camera
+- Reminders
+- HomeKit
+- Photos
+- Health
+- Motion activity and fitness
+- Speech recognition
+- Location Services
+- Bluetooth sharing
+- Media Library
+- Social media accounts