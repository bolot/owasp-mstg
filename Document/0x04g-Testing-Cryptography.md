## Cryptography for Mobile Apps

The following chapter translates the cryptography requirements of the MASVS into technical test cases. Test cases listed in this chapter are based upon generic cryptographic concepts and are not relying on a specific implementation on iOS or Android.
This chapter strives to provide recommendations for static testing methods where possible. However, dynamic testing methods are not generally applicable for the problems discussed below and, correspondingly, are not listed here.

#### Background on cryptography

The primary goal of cryptography is to provide confidentiality, data integrity, and authenticity, even in the face of an attack. Confidentiality is achieved through use of encryption, with the aim of ensuring secrecy of the contents. Data integrity deals with maintaining and ensuring consistency of data and detection of tampering/modification. Authenticity ensures that the data comes from a trusted source. Since this is a testing guide and not a cryptography textbook, the following paragraphs provide only a very limited outline of relevant techniques and their usages in the context of mobile applications.

- Encryption ensures data confidentiality by using special algorithms to convert plaintext data into cipher text, which does not reveal any information about the original content. Plaintext data can be restored from the cipher text through decryption. Two main forms of encryption are symmetric (or secret key) and asymmetric (or public key). In general, encryption operations do not protect integrity, but some symmetric encryption modes also feature that protection.
  - Symmetric-key encryption algorithms use the same key for both encryption and decryption. It is fast and suitable for bulk data processing. Since everybody who has access to the key is able to decrypt the encrypted content, they require careful key management.
  - Public-key (or asymmetric) encryption algorithms operate with two separate keys: the public key and the private key. The public key can be distributed freely, while the private key should not be shared with anyone. A message encrypted with the public key can only be decrypted with the private key. Since asymmetric encryption is several times slower than symmetric operations, it is typically only used to encrypt small amounts of data, such as symmetric keys for bulk encryption.
- Hash functions deterministically map arbitrary pieces of data into fixed-length values. It is typically easy to compute the hash, but difficult (or impossible) to determine the original input based on the hash. Cryptographic hash functions additionally guarantee that even small changes to the input data result in large changes to the resulting hash values. Cryptographic hash functions are used for integrity verification, but do not provide authenticity guarantees.
- Message Authentication Codes, or MACs, combine other cryptographic mechanisms, such as symmetric encryption or hashes, with secret keys to provide both integrity and authenticity protection. However, in order to verify a MAC, multiple entities have to share the same secret key, and any of those entities will be able to generate a valid MAC. The most commonly used type of MAC, called HMAC, relies on hashing as the underlying cryptographic primitive. As a rule, the full name of an HMAC algorithm also includes the name of the underlying hash, e.g. - HMAC-SHA256.
- Signatures combine asymmetric cryptography (i.e. - using a public/private key pair) with hashing to provide integrity and authenticity by encrypting the hash of the message with the private key. However, unlike MACs, signatures also provide non-repudiation property, as the private key should remain unique to the data signer.
- Key Derivation Functions, or KDFs, are often confused with password hashing functions. KDFs do have many useful properties for password hashing, but were created with different purposes in mind. In context of mobile applications, it is the password hashing functions that are typically meant for protecting stored passwords.

Two uses of cryptography are covered in other chapters:

<<<<<<< HEAD
* Secure communications. TLS (Transport Layer Security) uses most of the primitives named above, as well a number of others. It is covered in the “Testing Network Communication” chapter.
* Secure storage. Тhis chapter includes high-level considerations for using cryptography for secure data storage, and specific content for secure data storage capabilities will be found in OS-specific data storage chapters.
=======
- Secure communication: TLS (Transport Layer Security) uses most of the primitives named above, as well a number of others. It is covered in the “Testing Network Communication” chapter.
- Secure storage: Тhe "Testing Data Storage" chapters for iOS and Android include high-level considerations for using cryptography for secure data storage and OS-specific content for secure data storage capabilities.
>>>>>>> ebbe80c1


### Testing for Custom Implementations of Cryptography

#### Overview

The use of non-standard or custom built cryptographic algorithms is dangerous because a determined attacker may be able to break the algorithm and compromise data that has been protected. Implementing cryptographic functions is time consuming, difficult and very likely to fail. Instead well-known algorithms that were already proven to be secure should be used. All mature frameworks and libraries offer cryptographic functions that should also be used when implementing mobile apps.

#### Static Analysis

Carefully inspect all the cryptographic methods used within the source code, especially those which are directly applied to sensitive data. All cryptographic operations (see the list in the introduction section) should come from the standard providers (for standard APIs for Android and iOS, see cryptography chapters for the respective platforms). Any cryptographic invocations which do not invoke standard routines from known providers should be candidates for closer inspection. Pay close attention to seemingly standard but modified algorithms. Remember that encoding is not encryption! Any appearance of bit manipulation operators like XOR (exclusive OR) might be a good sign to start digging deeper.

#### Remediation

Do not develop custom cryptographic algorithms, as it is likely they are prone to attacks that are already well-understood by cryptographers. Select a well-vetted algorithm that is currently considered to be strong by experts in the field, and use well-tested implementations.

#### References

##### OWASP Mobile Top 10 2016

- M6 - Broken Cryptography

##### OWASP MASVS

- V3.2: "The app uses proven implementations of cryptographic primitives"

##### CWE

- CWE-327: Use of a Broken or Risky Cryptographic Algorithm

<<<<<<< HEAD
=======


>>>>>>> ebbe80c1
### Testing for Insecure and/or Deprecated Cryptographic Algorithms

#### Overview

Many cryptographic algorithms and protocols should not be used because they have been shown to have significant weaknesses or are otherwise insufficient for modern security requirements. Previously thought secure algorithms may become insecure over time. It is therefore important to periodically check current best practices and adjust configurations accordingly.

#### Static Analysis

The source code should be checked that cryptographic algorithms are up to date and in-line with industry standards. This includes, but is not limited to outdated block ciphers (e.g. DES), stream ciphers (e.g. RC4), as well as hash functions (e.g. MD5) and broken random number generators like Dual_EC_DRBG. Please note, that an algorithm that was certified, e.g., by NIST, can also become insecure over time. A certification does not replace periodic verification of an algorithm's soundness. All of these should be marked as insecure and should not be used and removed from the application code base.

Inspect the source code to identify the instances of cryptographic algorithms throughout the application, and look for known weak ones, such as:

<<<<<<< HEAD
* [DES, 3DES](https://www.enisa.europa.eu/publications/algorithms-key-size-and-parameters-report-2014 "ENISA Algorithms, key size and parameters report 2014")
* RC2
* RC4
* [BLOWFISH](https://www.enisa.europa.eu/publications/algorithms-key-size-and-parameters-report-2014 "ENISA Algorithms, key size and parameters report 2014")
* MD4
* MD5
* SHA1 and others.
=======
- [DES, 3DES](https://sweet32.info/ "Sweet32 attack")
- RC2
- RC4
- [BLOWFISH](https://sweet32.info/ "Sweet32 attack")
- MD4
- MD5
- SHA1 and others.
>>>>>>> ebbe80c1

On Android (via Java Cryptography APIs), selecting an algorithm is done by requesting an instance of the `Cipher` (or other primitive) by passing a string containing the algorithm name. For example, `Cipher cipher = Cipher.getInstance("DES");`. On iOS, algorithms are typically selected using predefined constants defined in CommonCryptor.h, e.g., `kCCAlgorithmDES`. Thus, searching the source code for the presence of these algorithm names would indicate that they are used. Note that since the constants on iOS are numeric, an additional check needs to be performed to check whether the algorithm values sent to CCCrypt function map to one of the deprecated/insecure algorithms.

Other uses of cryptography require careful adherence to best practices:
- For encryption, use a strong, modern cipher with the appropriate, secure mode and a strong key. Examples:
    - 256-bit key AES in GCM mode (provides both encryption and integrity verification.)
    - 4096-bit RSA with OAEP padding.
    - 224/256-bit elliptic curve cryptography.
- Do not use known weak algorithms. For example:
    - AES in ECB mode is not considered secure, because it leaks information about the structure of the original data.
    - Several other AES modes can be weak.
- RSA with 768-bit and weaker keys can be broken. Older PKCS#1 padding leaks information.
- Rely on secure hardware, if available, for storing encryption keys, performing cryptographic operations, etc.

#### Remediation

<<<<<<< HEAD
Periodically ensure that the cryptography has not become obsolete. Some older algorithms, once thought to require years of computing time, can now be broken in days or hours. This includes MD4, MD5, SHA1, DES, and other algorithms that were once considered as strong. Examples of currently recommended algorithms ([NSA](https://cryptome.org/2016/01/CNSA-Suite-and-Quantum-Computing-FAQ.pdf "Commercial National Security Algorithm Suite and Quantum Computing FAQ"), [NIST](http://nvlpubs.nist.gov/nistpubs/SpecialPublications/NIST.SP.800-57pt1r4.pdf "NIST Special Publication 800-57")), :
=======
Periodically ensure that the cryptography has not become obsolete. Some older algorithms, once thought to require years of computing time, can now be broken in days or hours. This includes MD4, MD5, SHA1, DES, and other algorithms that were once considered as strong. Examples of [currently recommended algorithms](http://nvlpubs.nist.gov/nistpubs/SpecialPublications/NIST.SP.800-57pt1r4.pdf "NIST Special Publication 800-57")

- Confidentiality: AES-GCM-256 or ChaCha20-Poly1305
- Integrity: SHA-256, SHA-384, SHA-512, Blake2
- Digital signature: RSA (3072 bits and higher), ECDSA with NIST P-384
- Key establishment: RSA (3072 bits and higher), DH (3072 bits or higher), ECDH with NIST P-384
>>>>>>> ebbe80c1

See also the following best practice documents for recommendations:
- ["Commercial National Security Algorithm Suite and Quantum Computing FAQ"](https://cryptome.org/2016/01/CNSA-Suite-and-Quantum-Computing-FAQ.pdf "Commercial National Security Algorithm Suite and Quantum Computing FAQ")
- [NIST recommendations (2016)](https://www.keylength.com/en/4/ "NIST recommendations")
- [BSI recommendations (2017)](https://www.keylength.com/en/8/ "BSI recommendations")

#### References

##### OWASP Mobile Top 10

- M6 - Broken Cryptography

##### OWASP MASVS

- V3.3: "The app uses cryptographic primitives that are appropriate for the particular use-case, configured with parameters that adhere to industry best practices"
- V3.4: "The app does not use cryptographic protocols or algorithms that are widely considered depreciated for security purposes"

##### CWE

- CWE-326: Inadequate Encryption Strength
- CWE-327: Use of a Broken or Risky Cryptographic Algorithm

<<<<<<< HEAD
##### Tools
- QARK - https://github.com/linkedin/qark
- Mobile Security Framework - https://github.com/ajinabraham/Mobile-Security-Framework-MobSF
=======
>>>>>>> ebbe80c1


### Testing for Insecure Cryptographic Algorithm Configuration and Misuse

#### Overview

Choosing strong cryptographic algorithm alone is not enough. Often security of otherwise sound algorithms can be affected through their configuration. Most prominent for cryptographic algorithms is the selection of their used key length.

#### Static Analysis

Through source code analysis the following non-exhausting configuration options should be checked:

- Cryptographic salt, which should be at least the same length as hash function output
- Reasonable choice of iteration counts when using password derivation functions
- IVs being random and unique
- Fit-for-purpose block encryption modes
- Key management being done properly

#### Remediation

<<<<<<< HEAD
Periodically ensure that used key length fulfill [accepted industry standards](https://www.enisa.europa.eu/publications/algorithms-key-size-and-parameters-report-2014 "ENISA Algorithms, key size and parameters report 2014").
=======
Periodically ensure that used key length fulfill [accepted industry standards](https://www.enisa.europa.eu/publications/algorithms-key-size-and-parameters-report-2014 "ENISA Algorithms, key size and parameters report 2014"). Also verify the used [security "Crypto" provider on the Android platform](https://android-developers.googleblog.com/2016/06/security-crypto-provider-deprecated-in.html "Security Crypto provider on the Android platform deprecated in Android N").
>>>>>>> ebbe80c1

#### References

##### OWASP Mobile Top 10
- M6 - Broken Cryptography

##### OWASP MASVS
- V3.3: "The app uses cryptographic primitives that are appropriate for the particular use-case, configured with parameters that adhere to industry best practices"
- V3.4: "The app does not use cryptographic protocols or algorithms that are widely considered depreciated for security purposes"

##### CWE
- CWE-326: Inadequate Encryption Strength
- CWE-327: Use of a Broken or Risky Cryptographic Algorithm

<<<<<<< HEAD
##### Tools
- QARK - https://github.com/linkedin/qark
- Mobile Security Framework - https://github.com/ajinabraham/Mobile-Security-Framework-MobSF
- hashcat - https://hashcat.net/hashcat/
- hashID - https://pypi.python.org/pypi/hashID
=======

>>>>>>> ebbe80c1

### Testing for Usage of ECB Mode

#### Overview

As the name implies, block-based encryption is performed upon discrete input blocks, e.g., 128 bit blocks when using AES. If the plain-text is larger than the block-size, it is internally split up into blocks of the given input size and encryption is performed upon each block. The so called block mode defines, if the result of one encrypted block has any impact upon subsequently encrypted blocks.

The [ECB (Electronic Codebook)](https://en.wikipedia.org/wiki/Block_cipher_mode_of_operation#Electronic_Codebook_.28ECB.29 "Electronic Codebook (ECB)") encryption mode should not be used, as it is basically divides the input into blocks of fixed size and each block is encrypted separately. For example, if an image is encrypted utilizing the ECB block mode, then the input image is split up into multiple smaller blocks. Each block might represent a small area of the original image. Each of which is encrypted using the same secret input key. If input blocks are similar, e.g., each input block is just a white background, the resulting encrypted output block will also be the same. While each block of the resulting encrypted image is encrypted, the overall structure of the image will still be recognizable within the resulting encrypted image.

![Electronic Codebook (ECB mode encryption)](Images/Chapters/0x07c/ECB.png)

![Difference of encryption modes](Images/Chapters/0x07c/EncryptionMode.png)

#### Static Analysis

Use the source code to verify the used block mode. Especially check for ECB mode, e.g.:

```
Cipher cipher = Cipher.getInstance("AES/ECB/PKCS5Padding");
```

#### Remediation

Use an established block mode that provides a feedback mechanism for subsequent blocks, e.g. Counter Mode (CTR). For storing encrypted data it is often advisable to use a block mode that additionally protects the integrity of the stored data, e.g. Galois/Counter Mode (GCM). The latter has the additional benefit that the algorithm is mandatory for each TLSv1.2 implementation -- thus being available on all modern platforms.

Also consult the [NIST guidelines on block mode selection](http://csrc.nist.gov/groups/ST/toolkit/BCM/modes_development.html "NIST Modes Development, Proposed Modes").

#### References

##### OWASP Mobile Top 10
- M6 - Broken Cryptography

##### OWASP MASVS
- V3.3: "The app uses cryptographic primitives that are appropriate for the particular use-case, configured with parameters that adhere to industry best practices"

##### CWE
- CWE-326: Inadequate Encryption Strength
- CWE-327: Use of a Broken or Risky Cryptographic Algorithm



### Testing for Hardcoded Cryptographic Keys

#### Overview

The security of symmetric encryption and keyed hashes (MACs) is highly dependent upon the secrecy of the used secret key. If the secret key is disclosed, the security gained by encryption/MACing is rendered naught. This mandates, that the secret key is protected and should not be stored together with the encrypted data.

#### Static Analysis

The following checks should be performed against the source code:

- Ensure that no keys/passwords are hard coded and stored within the source code. Pay special attention to any 'administrative' or backdoor accounts enabled in the source code. Storing a fixed salt within the app or password hashes may cause problems too.
- Ensure that no obfuscated keys or passwords are in the source code. Obfuscation is easily bypassed by dynamic instrumentation and in principle does not differ from hard coded keys.
- If the app is using two-way SSL (i.e. there is both server and client certificate validated) check if:
    - the password to the client certificate is not stored locally, it should be in the Keychain
    - the client certificate is not shared among all installations (e.g. hard coded in the app)
- If the app relies on an additional encrypted container stored in app data, ensure how the encryption key is used:
    - if key wrapping scheme is used, ensure that the master secret is initialized for each user, or container is re-encrypted with new key;
    - check how password change is handled and specifically, if you can use master secret or previous password to decrypt the container.

Mobile operating systems provide a specially protected storage area for secret keys, commonly named key stores or key chains. Those storage areas will not be part of normal backup routines and might even be protected by hardware means. The application should use this special storage locations/mechanisms for all secret keys.

#### Remediation

The secure and protected storage mechanisms provided by the OS should be used to store secret keys:
- [iOS: Managing Keys, Certificates, and Passwords](https://developer.apple.com/library/content/documentation/Security/Conceptual/cryptoservices/KeyManagementAPIs/KeyManagementAPIs.html "iOS: Managing Keys, Certificates, and Passwords")
- [Android: The Android Keystore System](https://developer.android.com/training/articles/keystore.html "Android: The Android Keystore System")
- [Android: Hardware-backed Keystore](https://source.android.com/security/keystore/ "Android: Hardware-backed Keystore")

#### References

##### OWASP Mobile Top 10

- M6 - Broken Cryptography

##### OWASP MASVS

- V3.1: "The app does not rely on symmetric cryptography with hardcoded keys as a sole method of encryption."

##### CWE

- CWE-321 - Use of Hard-coded Cryptographic Key

<<<<<<< HEAD
##### Tools

-- TODO --
=======
>>>>>>> ebbe80c1


### Testing Key Generation Techniques

#### Overview

Cryptographic algorithms -- such as symmetric encryption or MACs -- expect a secret input of a given size, e.g. 128 or 256 bit. A native implementation might use the user-supplied password directly as an input key. There are a couple of problems with this approach:

- If the password is smaller than the key, then not the full key-space is used (the rest is padded, sometimes even with spaces)
- A user-supplied password will realistically consist mostly of displayable and pronounceable characters. So instead of the full entropy, i.e. 2<sup>8</sup> when using ASCII, only a small subset is used (approx. 2<sup>6</sup>).
- If two users select the same password an attacker can match the encrypted files. This opens up the possibility of rainbow table attacks.

#### Static Analysis

Use the source code to verify that no password is directly passed into an encryption function.

#### Remediation

Pass the user-supplied password into a salted hash function or KDF; use its result as key for the cryptographic function.

#### References

##### OWASP Mobile Top 10

- M6 - Broken Cryptography

##### OWASP MASVS

- V3.3: "The app uses cryptographic primitives that are appropriate for the particular use-case, configured with parameters that adhere to industry best practices"

##### CWE

- CWE-330 - Use of Insufficiently Random Values



### Testing for Stored Passwords

#### Overview

<<<<<<< HEAD
Normal hashes are optimized for speed, e.g., optimized to verify large media in short time. For password storage this property is not desirable as it implies that an attacker can crack retrieved password hashes (using rainbow tables or through brute-force attacks) in a short time. For example, when the insecure MD5 hash has been used, an attacker with access to eight high-level graphics cards can test [200.3 Giga-Hashes per Second](https://gist.github.com/epixoip/a83d38f412b4737e99bbef804a270c40 "8x Nvidia GTX 1080 Hashcat Benchmarks").
=======
Normal hashes are optimized for speed, e.g., optimized to verify large media in short time. For password storage this property is not desirable as it implies that an attacker can crack retrieved password hashes (using rainbow tables or through brute-force attacks) in a short time. For example, when the insecure MD5 hash has been used, an attacker with access to eight high-level graphics cards [can test 200.3 Giga-Hashes per second](https://gist.github.com/epixoip/a83d38f412b4737e99bbef804a270c40 "8x Nvidia GTX 1080 Hashcat Benchmarks"), which will break the hash of weak passwords easily.
>>>>>>> ebbe80c1
A solution to this are Key-Derivation Functions (KDFs) that have a configurable calculation time. While this imposes a larger performance overhead this is negligible during normal operation but prevents brute-force attacks. Recently developed key derivation functions such as Argon2 or scrypt have been hardened against GPU-based password cracking.

#### Static Analysis

Use the source code to determine how the hash is calculated.

#### Remediation

<<<<<<< HEAD
Use an established key derivation function such as PBKDF2 ([RFC 2898](https://www.ietf.org/rfc/rfc2898.txt "RFC 2898")), [Argon2](https://github.com/p-h-c/phc-winner-argon2 "PHC Winner Argon2"), [bcrypt](https://www.usenix.org/legacy/events/usenix99/provos/provos_html/node1.html "A Future-adaptable password scheme") or scrypt ([RFC 7914](https://tools.ietf.org/html/rfc7914 "The scrypt Password-Based Key Derivation Function")).
=======
Use an established key derivation function such as PBKDF2 ([RFC 2898](https://tools.ietf.org/html/rfc2898 "PKCS #5: Password-Based Cryptographic Specification Version 2.0")), [Argon2](https://github.com/p-h-c/phc-winner-argon2 "Argon2"), [bcrypt](https://www.usenix.org/legacy/events/usenix99/provos/provos_html/node1.html "A Future-Adaptable Password Scheme") or scrypt ([RFC 7914](https://tools.ietf.org/html/rfc7914 "The scrypt Password-Based Key Derivation Function")).
>>>>>>> ebbe80c1

#### References

##### OWASP Mobile Top 10

- M6 - Broken Cryptography

##### OWASP MASVS

- V3.3: "The app uses cryptographic primitives that are appropriate for the particular use-case, configured with parameters that adhere to industry best practices"
- V3.4: "The app does not use cryptographic protocols or algorithms that are widely considered depreciated for security purposes"

##### CWE

<<<<<<< HEAD
-- TODO --

##### Tools

- hashcat - https://hashcat.net/hashcat/
- hashID - https://pypi.python.org/pypi/hashID
=======
- CWE-916 - Use of Password Hash With Insufficient Computational Effort
>>>>>>> ebbe80c1
<|MERGE_RESOLUTION|>--- conflicted
+++ resolved
@@ -17,13 +17,8 @@
 
 Two uses of cryptography are covered in other chapters:
 
-<<<<<<< HEAD
 * Secure communications. TLS (Transport Layer Security) uses most of the primitives named above, as well a number of others. It is covered in the “Testing Network Communication” chapter.
 * Secure storage. Тhis chapter includes high-level considerations for using cryptography for secure data storage, and specific content for secure data storage capabilities will be found in OS-specific data storage chapters.
-=======
-- Secure communication: TLS (Transport Layer Security) uses most of the primitives named above, as well a number of others. It is covered in the “Testing Network Communication” chapter.
-- Secure storage: Тhe "Testing Data Storage" chapters for iOS and Android include high-level considerations for using cryptography for secure data storage and OS-specific content for secure data storage capabilities.
->>>>>>> ebbe80c1
 
 
 ### Testing for Custom Implementations of Cryptography
@@ -54,11 +49,7 @@
 
 - CWE-327: Use of a Broken or Risky Cryptographic Algorithm
 
-<<<<<<< HEAD
-=======
-
-
->>>>>>> ebbe80c1
+
 ### Testing for Insecure and/or Deprecated Cryptographic Algorithms
 
 #### Overview
@@ -71,7 +62,6 @@
 
 Inspect the source code to identify the instances of cryptographic algorithms throughout the application, and look for known weak ones, such as:
 
-<<<<<<< HEAD
 * [DES, 3DES](https://www.enisa.europa.eu/publications/algorithms-key-size-and-parameters-report-2014 "ENISA Algorithms, key size and parameters report 2014")
 * RC2
 * RC4
@@ -79,15 +69,6 @@
 * MD4
 * MD5
 * SHA1 and others.
-=======
-- [DES, 3DES](https://sweet32.info/ "Sweet32 attack")
-- RC2
-- RC4
-- [BLOWFISH](https://sweet32.info/ "Sweet32 attack")
-- MD4
-- MD5
-- SHA1 and others.
->>>>>>> ebbe80c1
 
 On Android (via Java Cryptography APIs), selecting an algorithm is done by requesting an instance of the `Cipher` (or other primitive) by passing a string containing the algorithm name. For example, `Cipher cipher = Cipher.getInstance("DES");`. On iOS, algorithms are typically selected using predefined constants defined in CommonCryptor.h, e.g., `kCCAlgorithmDES`. Thus, searching the source code for the presence of these algorithm names would indicate that they are used. Note that since the constants on iOS are numeric, an additional check needs to be performed to check whether the algorithm values sent to CCCrypt function map to one of the deprecated/insecure algorithms.
 
@@ -104,16 +85,12 @@
 
 #### Remediation
 
-<<<<<<< HEAD
-Periodically ensure that the cryptography has not become obsolete. Some older algorithms, once thought to require years of computing time, can now be broken in days or hours. This includes MD4, MD5, SHA1, DES, and other algorithms that were once considered as strong. Examples of currently recommended algorithms ([NSA](https://cryptome.org/2016/01/CNSA-Suite-and-Quantum-Computing-FAQ.pdf "Commercial National Security Algorithm Suite and Quantum Computing FAQ"), [NIST](http://nvlpubs.nist.gov/nistpubs/SpecialPublications/NIST.SP.800-57pt1r4.pdf "NIST Special Publication 800-57")), :
-=======
 Periodically ensure that the cryptography has not become obsolete. Some older algorithms, once thought to require years of computing time, can now be broken in days or hours. This includes MD4, MD5, SHA1, DES, and other algorithms that were once considered as strong. Examples of [currently recommended algorithms](http://nvlpubs.nist.gov/nistpubs/SpecialPublications/NIST.SP.800-57pt1r4.pdf "NIST Special Publication 800-57")
 
 - Confidentiality: AES-GCM-256 or ChaCha20-Poly1305
 - Integrity: SHA-256, SHA-384, SHA-512, Blake2
 - Digital signature: RSA (3072 bits and higher), ECDSA with NIST P-384
 - Key establishment: RSA (3072 bits and higher), DH (3072 bits or higher), ECDH with NIST P-384
->>>>>>> ebbe80c1
 
 See also the following best practice documents for recommendations:
 - ["Commercial National Security Algorithm Suite and Quantum Computing FAQ"](https://cryptome.org/2016/01/CNSA-Suite-and-Quantum-Computing-FAQ.pdf "Commercial National Security Algorithm Suite and Quantum Computing FAQ")
@@ -135,13 +112,6 @@
 
 - CWE-326: Inadequate Encryption Strength
 - CWE-327: Use of a Broken or Risky Cryptographic Algorithm
-
-<<<<<<< HEAD
-##### Tools
-- QARK - https://github.com/linkedin/qark
-- Mobile Security Framework - https://github.com/ajinabraham/Mobile-Security-Framework-MobSF
-=======
->>>>>>> ebbe80c1
 
 
 ### Testing for Insecure Cryptographic Algorithm Configuration and Misuse
@@ -162,11 +132,7 @@
 
 #### Remediation
 
-<<<<<<< HEAD
-Periodically ensure that used key length fulfill [accepted industry standards](https://www.enisa.europa.eu/publications/algorithms-key-size-and-parameters-report-2014 "ENISA Algorithms, key size and parameters report 2014").
-=======
 Periodically ensure that used key length fulfill [accepted industry standards](https://www.enisa.europa.eu/publications/algorithms-key-size-and-parameters-report-2014 "ENISA Algorithms, key size and parameters report 2014"). Also verify the used [security "Crypto" provider on the Android platform](https://android-developers.googleblog.com/2016/06/security-crypto-provider-deprecated-in.html "Security Crypto provider on the Android platform deprecated in Android N").
->>>>>>> ebbe80c1
 
 #### References
 
@@ -181,15 +147,6 @@
 - CWE-326: Inadequate Encryption Strength
 - CWE-327: Use of a Broken or Risky Cryptographic Algorithm
 
-<<<<<<< HEAD
-##### Tools
-- QARK - https://github.com/linkedin/qark
-- Mobile Security Framework - https://github.com/ajinabraham/Mobile-Security-Framework-MobSF
-- hashcat - https://hashcat.net/hashcat/
-- hashID - https://pypi.python.org/pypi/hashID
-=======
-
->>>>>>> ebbe80c1
 
 ### Testing for Usage of ECB Mode
 
@@ -273,13 +230,6 @@
 
 - CWE-321 - Use of Hard-coded Cryptographic Key
 
-<<<<<<< HEAD
-##### Tools
-
--- TODO --
-=======
->>>>>>> ebbe80c1
-
 
 ### Testing Key Generation Techniques
 
@@ -319,11 +269,7 @@
 
 #### Overview
 
-<<<<<<< HEAD
-Normal hashes are optimized for speed, e.g., optimized to verify large media in short time. For password storage this property is not desirable as it implies that an attacker can crack retrieved password hashes (using rainbow tables or through brute-force attacks) in a short time. For example, when the insecure MD5 hash has been used, an attacker with access to eight high-level graphics cards can test [200.3 Giga-Hashes per Second](https://gist.github.com/epixoip/a83d38f412b4737e99bbef804a270c40 "8x Nvidia GTX 1080 Hashcat Benchmarks").
-=======
 Normal hashes are optimized for speed, e.g., optimized to verify large media in short time. For password storage this property is not desirable as it implies that an attacker can crack retrieved password hashes (using rainbow tables or through brute-force attacks) in a short time. For example, when the insecure MD5 hash has been used, an attacker with access to eight high-level graphics cards [can test 200.3 Giga-Hashes per second](https://gist.github.com/epixoip/a83d38f412b4737e99bbef804a270c40 "8x Nvidia GTX 1080 Hashcat Benchmarks"), which will break the hash of weak passwords easily.
->>>>>>> ebbe80c1
 A solution to this are Key-Derivation Functions (KDFs) that have a configurable calculation time. While this imposes a larger performance overhead this is negligible during normal operation but prevents brute-force attacks. Recently developed key derivation functions such as Argon2 or scrypt have been hardened against GPU-based password cracking.
 
 #### Static Analysis
@@ -332,11 +278,7 @@
 
 #### Remediation
 
-<<<<<<< HEAD
 Use an established key derivation function such as PBKDF2 ([RFC 2898](https://www.ietf.org/rfc/rfc2898.txt "RFC 2898")), [Argon2](https://github.com/p-h-c/phc-winner-argon2 "PHC Winner Argon2"), [bcrypt](https://www.usenix.org/legacy/events/usenix99/provos/provos_html/node1.html "A Future-adaptable password scheme") or scrypt ([RFC 7914](https://tools.ietf.org/html/rfc7914 "The scrypt Password-Based Key Derivation Function")).
-=======
-Use an established key derivation function such as PBKDF2 ([RFC 2898](https://tools.ietf.org/html/rfc2898 "PKCS #5: Password-Based Cryptographic Specification Version 2.0")), [Argon2](https://github.com/p-h-c/phc-winner-argon2 "Argon2"), [bcrypt](https://www.usenix.org/legacy/events/usenix99/provos/provos_html/node1.html "A Future-Adaptable Password Scheme") or scrypt ([RFC 7914](https://tools.ietf.org/html/rfc7914 "The scrypt Password-Based Key Derivation Function")).
->>>>>>> ebbe80c1
 
 #### References
 
@@ -351,13 +293,4 @@
 
 ##### CWE
 
-<<<<<<< HEAD
--- TODO --
-
-##### Tools
-
-- hashcat - https://hashcat.net/hashcat/
-- hashID - https://pypi.python.org/pypi/hashID
-=======
-- CWE-916 - Use of Password Hash With Insufficient Computational Effort
->>>>>>> ebbe80c1
+- CWE-916 - Use of Password Hash With Insufficient Computational Effort